/*
 *  thermal.h  ($Revision: 0 $)
 *
 *  Copyright (C) 2008  Intel Corp
 *  Copyright (C) 2008  Zhang Rui <rui.zhang@intel.com>
 *  Copyright (C) 2008  Sujith Thomas <sujith.thomas@intel.com>
 *
 * ~~~~~~~~~~~~~~~~~~~~~~~~~~~~~~~~~~~~~~~~~~~~~~~~~~~~~~~~~~~~~~~~~~~~~~~~~~
 *  This program is free software; you can redistribute it and/or modify
 *  it under the terms of the GNU General Public License as published by
 *  the Free Software Foundation; version 2 of the License.
 *
 *  This program is distributed in the hope that it will be useful, but
 *  WITHOUT ANY WARRANTY; without even the implied warranty of
 *  MERCHANTABILITY or FITNESS FOR A PARTICULAR PURPOSE.  See the GNU
 *  General Public License for more details.
 *
 *  You should have received a copy of the GNU General Public License along
 *  with this program; if not, write to the Free Software Foundation, Inc.,
 *  59 Temple Place, Suite 330, Boston, MA 02111-1307 USA.
 *
 * ~~~~~~~~~~~~~~~~~~~~~~~~~~~~~~~~~~~~~~~~~~~~~~~~~~~~~~~~~~~~~~~~~~~~~~~~~~
 */

#ifndef __THERMAL_H__
#define __THERMAL_H__

#include <linux/idr.h>
#include <linux/device.h>
#include <linux/workqueue.h>

#define THERMAL_TRIPS_NONE	-1
#define THERMAL_MAX_TRIPS	32
#define THERMAL_NAME_LENGTH	20

/* No upper/lower limit requirement */
#define THERMAL_NO_LIMIT	-1UL

/* Unit conversion macros */
#define KELVIN_TO_CELSIUS(t)	(long)(((long)t-2732 >= 0) ?	\
				((long)t-2732+5)/10 : ((long)t-2732-5)/10)
#define CELSIUS_TO_KELVIN(t)	((t)*10+2732)

/* Adding event notification support elements */
#define THERMAL_GENL_FAMILY_NAME                "thermal_event"
#define THERMAL_GENL_VERSION                    0x01
#define THERMAL_GENL_MCAST_GROUP_NAME           "thermal_mc_group"

/* Default Thermal Governor */
#if defined(CONFIG_THERMAL_DEFAULT_GOV_STEP_WISE)
#define DEFAULT_THERMAL_GOVERNOR       "step_wise"
#elif defined(CONFIG_THERMAL_DEFAULT_GOV_FAIR_SHARE)
#define DEFAULT_THERMAL_GOVERNOR       "fair_share"
#elif defined(CONFIG_THERMAL_DEFAULT_GOV_USER_SPACE)
#define DEFAULT_THERMAL_GOVERNOR       "user_space"
#endif

struct thermal_zone_device;
struct thermal_cooling_device;

enum thermal_device_mode {
	THERMAL_DEVICE_DISABLED = 0,
	THERMAL_DEVICE_ENABLED,
};

enum thermal_trip_type {
	THERMAL_TRIP_ACTIVE = 0,
	THERMAL_TRIP_PASSIVE,
	THERMAL_TRIP_HOT,
	THERMAL_TRIP_CRITICAL,
};

enum thermal_trend {
	THERMAL_TREND_STABLE, /* temperature is stable */
	THERMAL_TREND_RAISING, /* temperature is raising */
	THERMAL_TREND_DROPPING, /* temperature is dropping */
};

/* Events supported by Thermal Netlink */
enum events {
	THERMAL_AUX0,
	THERMAL_AUX1,
	THERMAL_CRITICAL,
	THERMAL_DEV_FAULT,
};

/* attributes of thermal_genl_family */
enum {
	THERMAL_GENL_ATTR_UNSPEC,
	THERMAL_GENL_ATTR_EVENT,
	__THERMAL_GENL_ATTR_MAX,
};
#define THERMAL_GENL_ATTR_MAX (__THERMAL_GENL_ATTR_MAX - 1)

/* commands supported by the thermal_genl_family */
enum {
	THERMAL_GENL_CMD_UNSPEC,
	THERMAL_GENL_CMD_EVENT,
	__THERMAL_GENL_CMD_MAX,
};
#define THERMAL_GENL_CMD_MAX (__THERMAL_GENL_CMD_MAX - 1)

struct thermal_zone_device_ops {
	int (*bind) (struct thermal_zone_device *,
		     struct thermal_cooling_device *);
	int (*unbind) (struct thermal_zone_device *,
		       struct thermal_cooling_device *);
	int (*get_temp) (struct thermal_zone_device *, unsigned long *);
	int (*get_mode) (struct thermal_zone_device *,
			 enum thermal_device_mode *);
	int (*set_mode) (struct thermal_zone_device *,
		enum thermal_device_mode);
	int (*get_trip_type) (struct thermal_zone_device *, int,
		enum thermal_trip_type *);
	int (*get_trip_temp) (struct thermal_zone_device *, int,
			      unsigned long *);
	int (*set_trip_temp) (struct thermal_zone_device *, int,
			      unsigned long);
	int (*get_trip_hyst) (struct thermal_zone_device *, int,
			      unsigned long *);
	int (*set_trip_hyst) (struct thermal_zone_device *, int,
			      unsigned long);
	int (*get_crit_temp) (struct thermal_zone_device *, unsigned long *);
	int (*get_trend) (struct thermal_zone_device *, int,
			  enum thermal_trend *);
	int (*notify) (struct thermal_zone_device *, int,
		       enum thermal_trip_type);
};

struct thermal_cooling_device_ops {
	int (*get_max_state) (struct thermal_cooling_device *, unsigned long *);
	int (*get_cur_state) (struct thermal_cooling_device *, unsigned long *);
	int (*set_cur_state) (struct thermal_cooling_device *, unsigned long);
};

struct thermal_cooling_device {
	int id;
	char type[THERMAL_NAME_LENGTH];
	struct device device;
	void *devdata;
	const struct thermal_cooling_device_ops *ops;
	bool updated; /* true if the cooling device does not need update */
	struct mutex lock; /* protect thermal_instances list */
	struct list_head thermal_instances;
	struct list_head node;
};

struct thermal_attr {
	struct device_attribute attr;
	char name[THERMAL_NAME_LENGTH];
};

struct thermal_zone_device {
	int id;
	char type[THERMAL_NAME_LENGTH];
	struct device device;
	struct thermal_attr *trip_temp_attrs;
	struct thermal_attr *trip_type_attrs;
	struct thermal_attr *trip_hyst_attrs;
	void *devdata;
	int trips;
	int passive_delay;
	int polling_delay;
	int temperature;
	int last_temperature;
	int passive;
	unsigned int forced_passive;
	const struct thermal_zone_device_ops *ops;
	const struct thermal_zone_params *tzp;
	struct thermal_governor *governor;
	void *governor_data;
	struct list_head thermal_instances;
	struct idr idr;
	struct mutex lock; /* protect thermal_instances list */
	struct list_head node;
	struct delayed_work poll_queue;
};
<<<<<<< HEAD
=======
/* Adding event notification support elements */
#define THERMAL_GENL_FAMILY_NAME                "thermal_event"
#define THERMAL_GENL_VERSION                    0x01
#define THERMAL_GENL_MCAST_GROUP_NAME           "thermal_mc_grp"
>>>>>>> 3cebd793

/* Structure that holds thermal governor information */
struct thermal_governor {
	char name[THERMAL_NAME_LENGTH];

	/*
	 * The start and stop operations will be called when thermal zone is
	 * registered and when change governor via sysfs. They will not be
	 * called when cooling devices are registered or when cooling devices
	 * are bound to thermal zones.
	 */
	int (*start)(struct thermal_zone_device *tz);
	void (*stop)(struct thermal_zone_device *tz);

	int (*throttle)(struct thermal_zone_device *tz, int trip);
	struct list_head	governor_list;
	struct module		*owner;
};

/* Structure that holds binding parameters for a zone */
struct thermal_bind_params {
	struct thermal_cooling_device *cdev;

	/*
	 * This is a measure of 'how effectively these devices can
	 * cool 'this' thermal zone. The shall be determined by platform
	 * characterization. This is on a 'percentage' scale.
	 * See Documentation/thermal/sysfs-api.txt for more information.
	 */
	int weight;

	/*
	 * This is a bit mask that gives the binding relation between this
	 * thermal zone and cdev, for a particular trip point.
	 * See Documentation/thermal/sysfs-api.txt for more information.
	 */
	int trip_mask;
	int (*match) (struct thermal_zone_device *tz,
			struct thermal_cooling_device *cdev);
};

/* Structure to define Thermal Zone parameters */
struct thermal_zone_params {
	char governor_name[THERMAL_NAME_LENGTH];
	int num_tbps;	/* Number of tbp entries */
	struct thermal_bind_params *tbp;
};

struct thermal_genl_event {
	u32 orig;
	enum events event;
};

/* Function declarations */
struct thermal_zone_device *thermal_zone_device_register(const char *, int, int,
		void *, const struct thermal_zone_device_ops *,
		const struct thermal_zone_params *, int, int);
void thermal_zone_device_unregister(struct thermal_zone_device *);

int thermal_zone_bind_cooling_device(struct thermal_zone_device *, int,
				     struct thermal_cooling_device *,
				     unsigned long, unsigned long);
int thermal_zone_unbind_cooling_device(struct thermal_zone_device *, int,
				       struct thermal_cooling_device *);
void thermal_zone_device_update(struct thermal_zone_device *);

struct thermal_cooling_device *thermal_cooling_device_register(char *, void *,
		const struct thermal_cooling_device_ops *);
void thermal_cooling_device_unregister(struct thermal_cooling_device *);
struct thermal_zone_device *thermal_zone_device_find(void *data,
	int (*match)(struct thermal_zone_device *, void *));

int get_tz_trend(struct thermal_zone_device *, int);
struct thermal_instance *get_thermal_instance(struct thermal_zone_device *,
		struct thermal_cooling_device *, int);
void thermal_cdev_update(struct thermal_cooling_device *);
void notify_thermal_framework(struct thermal_zone_device *, int);

int thermal_register_governor(struct thermal_governor *);
void thermal_unregister_governor(struct thermal_governor *);

#ifdef CONFIG_NET
extern int thermal_generate_netlink_event(u32 orig, enum events event);
#else
static inline int thermal_generate_netlink_event(u32 orig, enum events event)
{
	return 0;
}
#endif

#endif /* __THERMAL_H__ */<|MERGE_RESOLUTION|>--- conflicted
+++ resolved
@@ -44,7 +44,7 @@
 /* Adding event notification support elements */
 #define THERMAL_GENL_FAMILY_NAME                "thermal_event"
 #define THERMAL_GENL_VERSION                    0x01
-#define THERMAL_GENL_MCAST_GROUP_NAME           "thermal_mc_group"
+#define THERMAL_GENL_MCAST_GROUP_NAME           "thermal_mc_grp"
 
 /* Default Thermal Governor */
 #if defined(CONFIG_THERMAL_DEFAULT_GOV_STEP_WISE)
@@ -175,13 +175,6 @@
 	struct list_head node;
 	struct delayed_work poll_queue;
 };
-<<<<<<< HEAD
-=======
-/* Adding event notification support elements */
-#define THERMAL_GENL_FAMILY_NAME                "thermal_event"
-#define THERMAL_GENL_VERSION                    0x01
-#define THERMAL_GENL_MCAST_GROUP_NAME           "thermal_mc_grp"
->>>>>>> 3cebd793
 
 /* Structure that holds thermal governor information */
 struct thermal_governor {
