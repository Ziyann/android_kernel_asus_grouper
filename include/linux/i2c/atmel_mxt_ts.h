--- conflicted
+++ resolved
@@ -2,8 +2,6 @@
  * Atmel maXTouch Touchscreen driver
  *
  * Copyright (C) 2010 Samsung Electronics Co.Ltd
- * Copyright (C) 2011 Atmel Corporation
- * Copyright (C) 2011 NVIDIA Corporation
  * Author: Joonyoung Shim <jy0922.shim@samsung.com>
  *
  * This program is free software; you can redistribute  it and/or modify it
@@ -16,16 +14,6 @@
 #define __LINUX_ATMEL_MXT_TS_H
 
 #include <linux/types.h>
-
-/*
- * Atmel I2C addresses
- */
-#define	MXT224_I2C_ADDR1	0x4A
-#define	MXT224_I2C_ADDR2	0x4B
-#define	MXT1386_I2C_ADDR1	0x4C
-#define	MXT1386_I2C_ADDR2	0x4D
-#define	MXT1386_I2C_ADDR3	0x5A
-#define	MXT1386_I2C_ADDR4	0x5B
 
 /* Orient */
 #define MXT_NORMAL		0x0
@@ -41,13 +29,7 @@
 struct mxt_platform_data {
 	unsigned long irqflags;
 	u8(*read_chg) (void);
-<<<<<<< HEAD
-	unsigned long config_crc;
-	unsigned int actv_cycle_time;
-	unsigned int idle_cycle_time;
-=======
 	const char *input_name;
->>>>>>> 5d268afd
 };
 
-#endif /* __LINUX_ATMEL_MXT_TS_H */+#endif /* __LINUX_ATMEL_MXT_TS_H */
