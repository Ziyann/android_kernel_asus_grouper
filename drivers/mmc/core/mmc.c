/*
 *  linux/drivers/mmc/core/mmc.c
 *
 *  Copyright (C) 2003-2004 Russell King, All Rights Reserved.
 *  Copyright (C) 2005-2007 Pierre Ossman, All Rights Reserved.
 *  MMCv4 support Copyright (C) 2006 Philip Langdale, All Rights Reserved.
 *  Copyright (c) 2012-2013, NVIDIA CORPORATION.  All rights reserved.
 *
 * This program is free software; you can redistribute it and/or modify
 * it under the terms of the GNU General Public License version 2 as
 * published by the Free Software Foundation.
 */

#include <linux/err.h>
#include <linux/slab.h>
#include <linux/stat.h>

#include <linux/mmc/host.h>
#include <linux/mmc/card.h>
#include <linux/mmc/mmc.h>

#include "core.h"
#include "bus.h"
#include "mmc_ops.h"
#include "sd_ops.h"

static const unsigned int tran_exp[] = {
	10000,		100000,		1000000,	10000000,
	0,		0,		0,		0
};

static const unsigned char tran_mant[] = {
	0,	10,	12,	13,	15,	20,	25,	30,
	35,	40,	45,	50,	55,	60,	70,	80,
};

static const unsigned int tacc_exp[] = {
	1,	10,	100,	1000,	10000,	100000,	1000000, 10000000,
};

static const unsigned int tacc_mant[] = {
	0,	10,	12,	13,	15,	20,	25,	30,
	35,	40,	45,	50,	55,	60,	70,	80,
};

#define UNSTUFF_BITS(resp,start,size)					\
	({								\
		const int __size = size;				\
		const u32 __mask = (__size < 32 ? 1 << __size : 0) - 1;	\
		const int __off = 3 - ((start) / 32);			\
		const int __shft = (start) & 31;			\
		u32 __res;						\
									\
		__res = resp[__off] >> __shft;				\
		if (__size + __shft > 32)				\
			__res |= resp[__off-1] << ((32 - __shft) % 32);	\
		__res & __mask;						\
	})

/*
 * Given the decoded CSD structure, decode the raw CID to our CID structure.
 */
static int mmc_decode_cid(struct mmc_card *card)
{
	u32 *resp = card->raw_cid;

	/*
	 * The selection of the format here is based upon published
	 * specs from sandisk and from what people have reported.
	 */
	switch (card->csd.mmca_vsn) {
	case 0: /* MMC v1.0 - v1.2 */
	case 1: /* MMC v1.4 */
		card->cid.manfid	= UNSTUFF_BITS(resp, 104, 24);
		card->cid.prod_name[0]	= UNSTUFF_BITS(resp, 96, 8);
		card->cid.prod_name[1]	= UNSTUFF_BITS(resp, 88, 8);
		card->cid.prod_name[2]	= UNSTUFF_BITS(resp, 80, 8);
		card->cid.prod_name[3]	= UNSTUFF_BITS(resp, 72, 8);
		card->cid.prod_name[4]	= UNSTUFF_BITS(resp, 64, 8);
		card->cid.prod_name[5]	= UNSTUFF_BITS(resp, 56, 8);
		card->cid.prod_name[6]	= UNSTUFF_BITS(resp, 48, 8);
		card->cid.hwrev		= UNSTUFF_BITS(resp, 44, 4);
		card->cid.fwrev		= UNSTUFF_BITS(resp, 40, 4);
		card->cid.serial	= UNSTUFF_BITS(resp, 16, 24);
		card->cid.month		= UNSTUFF_BITS(resp, 12, 4);
		card->cid.year		= UNSTUFF_BITS(resp, 8, 4) + 1997;
		break;

	case 2: /* MMC v2.0 - v2.2 */
	case 3: /* MMC v3.1 - v3.3 */
	case 4: /* MMC v4 */
		card->cid.manfid	= UNSTUFF_BITS(resp, 120, 8);
		card->cid.oemid		= UNSTUFF_BITS(resp, 104, 16);
		card->cid.prod_name[0]	= UNSTUFF_BITS(resp, 96, 8);
		card->cid.prod_name[1]	= UNSTUFF_BITS(resp, 88, 8);
		card->cid.prod_name[2]	= UNSTUFF_BITS(resp, 80, 8);
		card->cid.prod_name[3]	= UNSTUFF_BITS(resp, 72, 8);
		card->cid.prod_name[4]	= UNSTUFF_BITS(resp, 64, 8);
		card->cid.prod_name[5]	= UNSTUFF_BITS(resp, 56, 8);
		card->cid.prod_rev	= UNSTUFF_BITS(resp, 48, 8);
		card->cid.serial	= UNSTUFF_BITS(resp, 16, 32);
		card->cid.month		= UNSTUFF_BITS(resp, 12, 4);
		card->cid.year		= UNSTUFF_BITS(resp, 8, 4) + 1997;
		break;

	default:
		pr_err("%s: card has unknown MMCA version %d\n",
			mmc_hostname(card->host), card->csd.mmca_vsn);
		return -EINVAL;
	}

	return 0;
}

static void mmc_set_erase_size(struct mmc_card *card)
{
	if (card->ext_csd.erase_group_def & 1)
		card->erase_size = card->ext_csd.hc_erase_size;
	else
		card->erase_size = card->csd.erase_size;

	mmc_init_erase(card);
}

/*
 * Given a 128-bit response, decode to our card CSD structure.
 */
static int mmc_decode_csd(struct mmc_card *card)
{
	struct mmc_csd *csd = &card->csd;
	unsigned int e, m, a, b;
	u32 *resp = card->raw_csd;

	/*
	 * We only understand CSD structure v1.1 and v1.2.
	 * v1.2 has extra information in bits 15, 11 and 10.
	 * We also support eMMC v4.4 & v4.41.
	 */
	csd->structure = UNSTUFF_BITS(resp, 126, 2);
	if (csd->structure == 0) {
		pr_err("%s: unrecognised CSD structure version %d\n",
			mmc_hostname(card->host), csd->structure);
		return -EINVAL;
	}

	csd->mmca_vsn	 = UNSTUFF_BITS(resp, 122, 4);
	m = UNSTUFF_BITS(resp, 115, 4);
	e = UNSTUFF_BITS(resp, 112, 3);
	csd->tacc_ns	 = (tacc_exp[e] * tacc_mant[m] + 9) / 10;
	csd->tacc_clks	 = UNSTUFF_BITS(resp, 104, 8) * 100;

	m = UNSTUFF_BITS(resp, 99, 4);
	e = UNSTUFF_BITS(resp, 96, 3);
	csd->max_dtr	  = tran_exp[e] * tran_mant[m];
	csd->cmdclass	  = UNSTUFF_BITS(resp, 84, 12);

	e = UNSTUFF_BITS(resp, 47, 3);
	m = UNSTUFF_BITS(resp, 62, 12);
	csd->capacity	  = (1 + m) << (e + 2);

	csd->read_blkbits = UNSTUFF_BITS(resp, 80, 4);
	csd->read_partial = UNSTUFF_BITS(resp, 79, 1);
	csd->write_misalign = UNSTUFF_BITS(resp, 78, 1);
	csd->read_misalign = UNSTUFF_BITS(resp, 77, 1);
	csd->r2w_factor = UNSTUFF_BITS(resp, 26, 3);
	csd->write_blkbits = UNSTUFF_BITS(resp, 22, 4);
	csd->write_partial = UNSTUFF_BITS(resp, 21, 1);

	if (csd->write_blkbits >= 9) {
		a = UNSTUFF_BITS(resp, 42, 5);
		b = UNSTUFF_BITS(resp, 37, 5);
		csd->erase_size = (a + 1) * (b + 1);
		csd->erase_size <<= csd->write_blkbits - 9;
	}

	return 0;
}

/*
 * Read extended CSD.
 */
static int mmc_get_ext_csd(struct mmc_card *card, u8 **new_ext_csd)
{
	int err;
	u8 *ext_csd;

	BUG_ON(!card);
	BUG_ON(!new_ext_csd);

	*new_ext_csd = NULL;

	if (card->csd.mmca_vsn < CSD_SPEC_VER_4)
		return 0;

	/*
	 * As the ext_csd is so large and mostly unused, we don't store the
	 * raw block in mmc_card.
	 */
	ext_csd = kmalloc(512, GFP_KERNEL);
	if (!ext_csd) {
		pr_err("%s: could not allocate a buffer to "
			"receive the ext_csd.\n", mmc_hostname(card->host));
		return -ENOMEM;
	}

	err = mmc_send_ext_csd(card, ext_csd);
	if (err) {
		kfree(ext_csd);
		*new_ext_csd = NULL;

		/* If the host or the card can't do the switch,
		 * fail more gracefully. */
		if ((err != -EINVAL)
		 && (err != -ENOSYS)
		 && (err != -EFAULT))
			return err;

		/*
		 * High capacity cards should have this "magic" size
		 * stored in their CSD.
		 */
		if (card->csd.capacity == (4096 * 512)) {
			pr_err("%s: unable to read EXT_CSD "
				"on a possible high capacity card. "
				"Card will be ignored.\n",
				mmc_hostname(card->host));
		} else {
			pr_warning("%s: unable to read "
				"EXT_CSD, performance might "
				"suffer.\n",
				mmc_hostname(card->host));
			err = 0;
		}
	} else
		*new_ext_csd = ext_csd;

	return err;
}

static void mmc_select_card_type(struct mmc_card *card)
{
	struct mmc_host *host = card->host;
	u8 card_type = card->ext_csd.raw_card_type & EXT_CSD_CARD_TYPE_MASK;
	unsigned int caps = host->caps, caps2 = host->caps2;
	unsigned int hs_max_dtr = 0;

	if (card_type & EXT_CSD_CARD_TYPE_26)
		hs_max_dtr = MMC_HIGH_26_MAX_DTR;

	if (caps & MMC_CAP_MMC_HIGHSPEED &&
			card_type & EXT_CSD_CARD_TYPE_52)
		hs_max_dtr = MMC_HIGH_52_MAX_DTR;

	if ((caps & MMC_CAP_1_8V_DDR &&
			card_type & EXT_CSD_CARD_TYPE_DDR_1_8V) ||
	    (caps & MMC_CAP_1_2V_DDR &&
			card_type & EXT_CSD_CARD_TYPE_DDR_1_2V))
		hs_max_dtr = MMC_HIGH_DDR_MAX_DTR;

	if ((caps2 & MMC_CAP2_HS200_1_8V_SDR &&
			card_type & EXT_CSD_CARD_TYPE_SDR_1_8V) ||
	    (caps2 & MMC_CAP2_HS200_1_2V_SDR &&
			card_type & EXT_CSD_CARD_TYPE_SDR_1_2V))
		hs_max_dtr = MMC_HS200_MAX_DTR;

	card->ext_csd.hs_max_dtr = hs_max_dtr;
	card->ext_csd.card_type = card_type;
}

/*
 * Decode extended CSD.
 */
static int mmc_read_ext_csd(struct mmc_card *card, u8 *ext_csd)
{
	int err = 0, idx;
	unsigned int part_size;
	u8 hc_erase_grp_sz = 0, hc_wp_grp_sz = 0;

	BUG_ON(!card);

	if (!ext_csd)
		return 0;

	/* Version is coded in the CSD_STRUCTURE byte in the EXT_CSD register */
	card->ext_csd.raw_ext_csd_structure = ext_csd[EXT_CSD_STRUCTURE];
	if (card->csd.structure == 3) {
		if (card->ext_csd.raw_ext_csd_structure > 2) {
			pr_err("%s: unrecognised EXT_CSD structure "
				"version %d\n", mmc_hostname(card->host),
					card->ext_csd.raw_ext_csd_structure);
			err = -EINVAL;
			goto out;
		}
	}

	card->ext_csd.rev = ext_csd[EXT_CSD_REV];
	if (card->ext_csd.rev > 6) {
		pr_err("%s: unrecognised EXT_CSD revision %d\n",
			mmc_hostname(card->host), card->ext_csd.rev);
		err = -EINVAL;
		goto out;
	}

	card->ext_csd.raw_sectors[0] = ext_csd[EXT_CSD_SEC_CNT + 0];
	card->ext_csd.raw_sectors[1] = ext_csd[EXT_CSD_SEC_CNT + 1];
	card->ext_csd.raw_sectors[2] = ext_csd[EXT_CSD_SEC_CNT + 2];
	card->ext_csd.raw_sectors[3] = ext_csd[EXT_CSD_SEC_CNT + 3];
	if (card->ext_csd.rev >= 2) {
		card->ext_csd.sectors =
			ext_csd[EXT_CSD_SEC_CNT + 0] << 0 |
			ext_csd[EXT_CSD_SEC_CNT + 1] << 8 |
			ext_csd[EXT_CSD_SEC_CNT + 2] << 16 |
			ext_csd[EXT_CSD_SEC_CNT + 3] << 24;

		/* Cards with density > 2GiB are sector addressed */
		if (card->ext_csd.sectors > (2u * 1024 * 1024 * 1024) / 512)
			mmc_card_set_blockaddr(card);
	}

	card->ext_csd.raw_card_type = ext_csd[EXT_CSD_CARD_TYPE];
	mmc_select_card_type(card);

	card->ext_csd.raw_s_a_timeout = ext_csd[EXT_CSD_S_A_TIMEOUT];
	card->ext_csd.raw_erase_timeout_mult =
		ext_csd[EXT_CSD_ERASE_TIMEOUT_MULT];
	card->ext_csd.raw_hc_erase_grp_size =
		ext_csd[EXT_CSD_HC_ERASE_GRP_SIZE];
	if (card->ext_csd.rev >= 3) {
		u8 sa_shift = ext_csd[EXT_CSD_S_A_TIMEOUT];
		card->ext_csd.part_config = ext_csd[EXT_CSD_PART_CONFIG];

		/* EXT_CSD value is in units of 10ms, but we store in ms */
		card->ext_csd.part_time = 10 * ext_csd[EXT_CSD_PART_SWITCH_TIME];

		/* Sleep / awake timeout in 100ns units */
		if (sa_shift > 0 && sa_shift <= 0x17)
			card->ext_csd.sa_timeout =
					1 << ext_csd[EXT_CSD_S_A_TIMEOUT];
		card->ext_csd.erase_group_def =
			ext_csd[EXT_CSD_ERASE_GROUP_DEF];
		card->ext_csd.hc_erase_timeout = 300 *
			ext_csd[EXT_CSD_ERASE_TIMEOUT_MULT];
		card->ext_csd.hc_erase_size =
			ext_csd[EXT_CSD_HC_ERASE_GRP_SIZE] << 10;

		card->ext_csd.rel_sectors = ext_csd[EXT_CSD_REL_WR_SEC_C];

		/*
		 * There are two boot regions of equal size, defined in
		 * multiples of 128K.
		 */
		if (ext_csd[EXT_CSD_BOOT_MULT] && mmc_boot_partition_access(card->host)) {
			for (idx = 0; idx < MMC_NUM_BOOT_PARTITION; idx++) {
				part_size = ext_csd[EXT_CSD_BOOT_MULT] << 17;
				mmc_part_add(card, part_size,
					EXT_CSD_PART_CONFIG_ACC_BOOT0 + idx,
					"boot%d", idx, true,
					MMC_BLK_DATA_AREA_BOOT);
			}
		}
	}

	card->ext_csd.raw_hc_erase_gap_size =
		ext_csd[EXT_CSD_HC_WP_GRP_SIZE];
	card->ext_csd.raw_sec_trim_mult =
		ext_csd[EXT_CSD_SEC_TRIM_MULT];
	card->ext_csd.raw_sec_erase_mult =
		ext_csd[EXT_CSD_SEC_ERASE_MULT];
	card->ext_csd.raw_sec_feature_support =
		ext_csd[EXT_CSD_SEC_FEATURE_SUPPORT];
	card->ext_csd.raw_trim_mult =
		ext_csd[EXT_CSD_TRIM_MULT];
<<<<<<< HEAD

=======
	card->ext_csd.raw_partition_support = ext_csd[EXT_CSD_PARTITION_SUPPORT];
>>>>>>> 3cebd793
	if (card->ext_csd.rev >= 4) {
		/*
		 * Enhanced area feature support -- check whether the eMMC
		 * card has the Enhanced area enabled.  If so, export enhanced
		 * area offset and size to user by adding sysfs interface.
		 */
		if ((ext_csd[EXT_CSD_PARTITION_SUPPORT] & 0x2) &&
		    (ext_csd[EXT_CSD_PARTITION_ATTRIBUTE] & 0x1)) {
			hc_erase_grp_sz =
				ext_csd[EXT_CSD_HC_ERASE_GRP_SIZE];
			hc_wp_grp_sz =
				ext_csd[EXT_CSD_HC_WP_GRP_SIZE];

			card->ext_csd.enhanced_area_en = 1;
			/*
			 * calculate the enhanced data area offset, in bytes
			 */
			card->ext_csd.enhanced_area_offset =
				(ext_csd[139] << 24) + (ext_csd[138] << 16) +
				(ext_csd[137] << 8) + ext_csd[136];
			if (mmc_card_blockaddr(card))
				card->ext_csd.enhanced_area_offset <<= 9;
			/*
			 * calculate the enhanced data area size, in kilobytes
			 */
			card->ext_csd.enhanced_area_size =
				(ext_csd[142] << 16) + (ext_csd[141] << 8) +
				ext_csd[140];
			card->ext_csd.enhanced_area_size *=
				(size_t)(hc_erase_grp_sz * hc_wp_grp_sz);
			card->ext_csd.enhanced_area_size <<= 9;
		} else {
			/*
			 * If the enhanced area is not enabled, disable these
			 * device attributes.
			 */
			card->ext_csd.enhanced_area_offset = -EINVAL;
			card->ext_csd.enhanced_area_size = -EINVAL;
		}

		/*
		 * General purpose partition feature support --
		 * If ext_csd has the size of general purpose partitions,
		 * set size, part_cfg, partition name in mmc_part.
		 */
		if (ext_csd[EXT_CSD_PARTITION_SUPPORT] &
			EXT_CSD_PART_SUPPORT_PART_EN) {
			if (card->ext_csd.enhanced_area_en != 1) {
				hc_erase_grp_sz =
					ext_csd[EXT_CSD_HC_ERASE_GRP_SIZE];
				hc_wp_grp_sz =
					ext_csd[EXT_CSD_HC_WP_GRP_SIZE];

				card->ext_csd.enhanced_area_en = 1;
			}

			for (idx = 0; idx < MMC_NUM_GP_PARTITION; idx++) {
				if (!ext_csd[EXT_CSD_GP_SIZE_MULT + idx * 3] &&
				!ext_csd[EXT_CSD_GP_SIZE_MULT + idx * 3 + 1] &&
				!ext_csd[EXT_CSD_GP_SIZE_MULT + idx * 3 + 2])
					continue;
				part_size =
				(ext_csd[EXT_CSD_GP_SIZE_MULT + idx * 3 + 2]
					<< 16) +
				(ext_csd[EXT_CSD_GP_SIZE_MULT + idx * 3 + 1]
					<< 8) +
				ext_csd[EXT_CSD_GP_SIZE_MULT + idx * 3];
				part_size *= (size_t)(hc_erase_grp_sz *
					hc_wp_grp_sz);
				mmc_part_add(card, part_size << 19,
					EXT_CSD_PART_CONFIG_ACC_GP0 + idx,
					"gp%d", idx, false,
					MMC_BLK_DATA_AREA_GP);
			}
		}

		if (card->ext_csd.rev < 6) {
			card->ext_csd.sec_trim_mult =
				ext_csd[EXT_CSD_SEC_TRIM_MULT];
			card->ext_csd.sec_erase_mult =
				ext_csd[EXT_CSD_SEC_ERASE_MULT];
			card->ext_csd.sec_feature_support =
				ext_csd[EXT_CSD_SEC_FEATURE_SUPPORT];
		}

		if (card->ext_csd.rev == 6) {
			card->ext_csd.sec_feature_support =
				ext_csd[EXT_CSD_SEC_FEATURE_SUPPORT] &
				~(EXT_CSD_SEC_ER_EN | EXT_CSD_SEC_SANITIZE);
		}

		card->ext_csd.trim_timeout = 300 *
			ext_csd[EXT_CSD_TRIM_MULT];

		/*
		 * Note that the call to mmc_part_add above defaults to read
		 * only. If this default assumption is changed, the call must
		 * take into account the value of boot_locked below.
		 */
		card->ext_csd.boot_ro_lock = ext_csd[EXT_CSD_BOOT_WP];
		card->ext_csd.boot_ro_lockable = true;
	}

	if (card->ext_csd.rev >= 5) {
		/* check whether the eMMC card supports HPI */
		if (ext_csd[EXT_CSD_HPI_FEATURES] & 0x1) {
			card->ext_csd.hpi = 1;
			if (ext_csd[EXT_CSD_HPI_FEATURES] & 0x2)
				card->ext_csd.hpi_cmd =	MMC_STOP_TRANSMISSION;
			else
				card->ext_csd.hpi_cmd = MMC_SEND_STATUS;
			/*
			 * Indicate the maximum timeout to close
			 * a command interrupted by HPI
			 */
			card->ext_csd.out_of_int_time =
				ext_csd[EXT_CSD_OUT_OF_INTERRUPT_TIME] * 10;
		}

		/* Check whether the eMMC card supports background ops */
		if (ext_csd[EXT_CSD_BKOPS_SUPPORT] & 0x1)
			card->ext_csd.bk_ops = 1;

		card->ext_csd.rel_param = ext_csd[EXT_CSD_WR_REL_PARAM];
		card->ext_csd.rst_n_function = ext_csd[EXT_CSD_RST_N_FUNCTION];

		/* Check whether the eMMC card needs proactive refresh */
		if ((card->cid.manfid == 0x90) && ((card->cid.prod_rev == 0x73)
			|| (card->cid.prod_rev == 0x7b)))
			card->ext_csd.refresh = 1;
	}

	/* eMMC v4.5 or later */
	if (card->ext_csd.rev >= 6)
		card->ext_csd.feature_support |= MMC_DISCARD_FEATURE;

	if (ext_csd[EXT_CSD_ERASED_MEM_CONT])
		card->erased_byte = 0xFF;
	else
		card->erased_byte = 0x0;

	/* eMMC v4.5 or later */
	if (card->ext_csd.rev >= 6) {
		card->ext_csd.feature_support |= MMC_DISCARD_FEATURE;

		card->ext_csd.generic_cmd6_time = 10 *
			ext_csd[EXT_CSD_GENERIC_CMD6_TIME];
		card->ext_csd.power_off_longtime = 10 *
			ext_csd[EXT_CSD_POWER_OFF_LONG_TIME];

		card->ext_csd.cache_size =
			ext_csd[EXT_CSD_CACHE_SIZE + 0] << 0 |
			ext_csd[EXT_CSD_CACHE_SIZE + 1] << 8 |
			ext_csd[EXT_CSD_CACHE_SIZE + 2] << 16 |
			ext_csd[EXT_CSD_CACHE_SIZE + 3] << 24;

		if (ext_csd[EXT_CSD_DATA_SECTOR_SIZE] == 1)
			card->ext_csd.data_sector_size = 4096;
		else
			card->ext_csd.data_sector_size = 512;

		if ((ext_csd[EXT_CSD_DATA_TAG_SUPPORT] & 1) &&
		    (ext_csd[EXT_CSD_TAG_UNIT_SIZE] <= 8)) {
			card->ext_csd.data_tag_unit_size =
			((unsigned int) 1 << ext_csd[EXT_CSD_TAG_UNIT_SIZE]) *
			(card->ext_csd.data_sector_size);
		} else {
			card->ext_csd.data_tag_unit_size = 0;
		}

		card->ext_csd.max_packed_writes =
			ext_csd[EXT_CSD_MAX_PACKED_WRITES];
		card->ext_csd.max_packed_reads =
			ext_csd[EXT_CSD_MAX_PACKED_READS];
	} else {
		card->ext_csd.data_sector_size = 512;
	}

out:
	return err;
}

static inline void mmc_free_ext_csd(u8 *ext_csd)
{
	kfree(ext_csd);
}


static int mmc_compare_ext_csds(struct mmc_card *card, unsigned bus_width)
{
	u8 *bw_ext_csd;
	int err;

	if (bus_width == MMC_BUS_WIDTH_1)
		return 0;

	err = mmc_get_ext_csd(card, &bw_ext_csd);

	if (err || bw_ext_csd == NULL) {
		if (bus_width != MMC_BUS_WIDTH_1)
			err = -EINVAL;
		goto out;
	}

	if (bus_width == MMC_BUS_WIDTH_1)
		goto out;

	/* only compare read only fields */
	err = !((card->ext_csd.raw_partition_support ==
			bw_ext_csd[EXT_CSD_PARTITION_SUPPORT]) &&
		(card->ext_csd.raw_erased_mem_count ==
			bw_ext_csd[EXT_CSD_ERASED_MEM_CONT]) &&
		(card->ext_csd.rev ==
			bw_ext_csd[EXT_CSD_REV]) &&
		(card->ext_csd.raw_ext_csd_structure ==
			bw_ext_csd[EXT_CSD_STRUCTURE]) &&
		(card->ext_csd.raw_card_type ==
			bw_ext_csd[EXT_CSD_CARD_TYPE]) &&
		(card->ext_csd.raw_s_a_timeout ==
			bw_ext_csd[EXT_CSD_S_A_TIMEOUT]) &&
		(card->ext_csd.raw_hc_erase_gap_size ==
			bw_ext_csd[EXT_CSD_HC_WP_GRP_SIZE]) &&
		(card->ext_csd.raw_erase_timeout_mult ==
			bw_ext_csd[EXT_CSD_ERASE_TIMEOUT_MULT]) &&
		(card->ext_csd.raw_hc_erase_grp_size ==
			bw_ext_csd[EXT_CSD_HC_ERASE_GRP_SIZE]) &&
		(card->ext_csd.raw_sec_trim_mult ==
			bw_ext_csd[EXT_CSD_SEC_TRIM_MULT]) &&
		(card->ext_csd.raw_sec_erase_mult ==
			bw_ext_csd[EXT_CSD_SEC_ERASE_MULT]) &&
		(card->ext_csd.raw_sec_feature_support ==
			bw_ext_csd[EXT_CSD_SEC_FEATURE_SUPPORT]) &&
		(card->ext_csd.raw_trim_mult ==
			bw_ext_csd[EXT_CSD_TRIM_MULT]) &&
		(card->ext_csd.raw_sectors[0] ==
			bw_ext_csd[EXT_CSD_SEC_CNT + 0]) &&
		(card->ext_csd.raw_sectors[1] ==
			bw_ext_csd[EXT_CSD_SEC_CNT + 1]) &&
		(card->ext_csd.raw_sectors[2] ==
			bw_ext_csd[EXT_CSD_SEC_CNT + 2]) &&
		(card->ext_csd.raw_sectors[3] ==
			bw_ext_csd[EXT_CSD_SEC_CNT + 3]));
	if (err)
		err = -EINVAL;

out:
	mmc_free_ext_csd(bw_ext_csd);
	return err;
}

MMC_DEV_ATTR(cid, "%08x%08x%08x%08x\n", card->raw_cid[0], card->raw_cid[1],
	card->raw_cid[2], card->raw_cid[3]);
MMC_DEV_ATTR(csd, "%08x%08x%08x%08x\n", card->raw_csd[0], card->raw_csd[1],
	card->raw_csd[2], card->raw_csd[3]);
MMC_DEV_ATTR(date, "%02d/%04d\n", card->cid.month, card->cid.year);
MMC_DEV_ATTR(erase_size, "%u\n", card->erase_size << 9);
MMC_DEV_ATTR(preferred_erase_size, "%u\n", card->pref_erase << 9);
MMC_DEV_ATTR(fwrev, "0x%x\n", card->cid.fwrev);
MMC_DEV_ATTR(hwrev, "0x%x\n", card->cid.hwrev);
MMC_DEV_ATTR(manfid, "0x%06x\n", card->cid.manfid);
MMC_DEV_ATTR(name, "%s\n", card->cid.prod_name);
MMC_DEV_ATTR(oemid, "0x%04x\n", card->cid.oemid);
MMC_DEV_ATTR(prv, "0x%x\n", card->cid.prod_rev);
MMC_DEV_ATTR(serial, "0x%08x\n", card->cid.serial);
MMC_DEV_ATTR(enhanced_area_offset, "%llu\n",
		card->ext_csd.enhanced_area_offset);
MMC_DEV_ATTR(enhanced_area_size, "%u\n", card->ext_csd.enhanced_area_size);

static struct attribute *mmc_std_attrs[] = {
	&dev_attr_cid.attr,
	&dev_attr_csd.attr,
	&dev_attr_date.attr,
	&dev_attr_erase_size.attr,
	&dev_attr_preferred_erase_size.attr,
	&dev_attr_fwrev.attr,
	&dev_attr_hwrev.attr,
	&dev_attr_manfid.attr,
	&dev_attr_name.attr,
	&dev_attr_oemid.attr,
	&dev_attr_prv.attr,
	&dev_attr_serial.attr,
	&dev_attr_enhanced_area_offset.attr,
	&dev_attr_enhanced_area_size.attr,
	NULL,
};

static struct attribute_group mmc_std_attr_group = {
	.attrs = mmc_std_attrs,
};

static const struct attribute_group *mmc_attr_groups[] = {
	&mmc_std_attr_group,
	NULL,
};

static struct device_type mmc_type = {
	.groups = mmc_attr_groups,
};

/*
 * Select the PowerClass for the current bus width
 * If power class is defined for 4/8 bit bus in the
 * extended CSD register, select it by executing the
 * mmc_switch command.
 */
static int mmc_select_powerclass(struct mmc_card *card,
		unsigned int bus_width, u8 *ext_csd)
{
	int err = 0;
	unsigned int pwrclass_val;
	unsigned int index = 0;
	struct mmc_host *host;

	BUG_ON(!card);

	host = card->host;
	BUG_ON(!host);

	if (ext_csd == NULL)
		return 0;

	/* Power class selection is supported for versions >= 4.0 */
	if (card->csd.mmca_vsn < CSD_SPEC_VER_4)
		return 0;

	/* Power class values are defined only for 4/8 bit bus */
	if (bus_width == EXT_CSD_BUS_WIDTH_1)
		return 0;

	switch (1 << host->ios.vdd) {
	case MMC_VDD_165_195:
		if (host->ios.clock <= 26000000)
			index = EXT_CSD_PWR_CL_26_195;
		else if	(host->ios.clock <= 52000000)
			index = (bus_width <= EXT_CSD_BUS_WIDTH_8) ?
				EXT_CSD_PWR_CL_52_195 :
				EXT_CSD_PWR_CL_DDR_52_195;
		else if (host->ios.clock <= 200000000)
			index = EXT_CSD_PWR_CL_200_195;
		break;
	case MMC_VDD_27_28:
	case MMC_VDD_28_29:
	case MMC_VDD_29_30:
	case MMC_VDD_30_31:
	case MMC_VDD_31_32:
	case MMC_VDD_32_33:
	case MMC_VDD_33_34:
	case MMC_VDD_34_35:
	case MMC_VDD_35_36:
		if (host->ios.clock <= 26000000)
			index = EXT_CSD_PWR_CL_26_360;
		else if	(host->ios.clock <= 52000000)
			index = (bus_width <= EXT_CSD_BUS_WIDTH_8) ?
				EXT_CSD_PWR_CL_52_360 :
				EXT_CSD_PWR_CL_DDR_52_360;
		else if (host->ios.clock <= 200000000)
			index = EXT_CSD_PWR_CL_200_360;
		break;
	default:
		pr_warning("%s: Voltage range not supported "
			   "for power class.\n", mmc_hostname(host));
		return -EINVAL;
	}

	pwrclass_val = ext_csd[index];

	if (bus_width & (EXT_CSD_BUS_WIDTH_8 | EXT_CSD_DDR_BUS_WIDTH_8))
		pwrclass_val = (pwrclass_val & EXT_CSD_PWR_CL_8BIT_MASK) >>
				EXT_CSD_PWR_CL_8BIT_SHIFT;
	else
		pwrclass_val = (pwrclass_val & EXT_CSD_PWR_CL_4BIT_MASK) >>
				EXT_CSD_PWR_CL_4BIT_SHIFT;

	/* If the power class is different from the default value */
	if (pwrclass_val > 0) {
		err = mmc_switch(card, EXT_CSD_CMD_SET_NORMAL,
				 EXT_CSD_POWER_CLASS,
				 pwrclass_val,
				 card->ext_csd.generic_cmd6_time);
	}

	return err;
}

/*
 * Selects the desired buswidth and switch to the HS200 mode
 * if bus width set without error
 */
static int mmc_select_hs200(struct mmc_card *card)
{
	int idx, err = 0;
	struct mmc_host *host;
	static unsigned ext_csd_bits[] = {
		EXT_CSD_BUS_WIDTH_4,
		EXT_CSD_BUS_WIDTH_8,
	};
	static unsigned bus_widths[] = {
		MMC_BUS_WIDTH_4,
		MMC_BUS_WIDTH_8,
	};

	BUG_ON(!card);

	host = card->host;

	if (card->ext_csd.card_type & EXT_CSD_CARD_TYPE_SDR_1_2V &&
	    host->caps2 & MMC_CAP2_HS200_1_2V_SDR)
		if (mmc_set_signal_voltage(host, MMC_SIGNAL_VOLTAGE_120, 0))
			err = mmc_set_signal_voltage(host,
						     MMC_SIGNAL_VOLTAGE_180, 0);

	/* If fails try again during next card power cycle */
	if (err)
		goto err;

	idx = (host->caps & MMC_CAP_8_BIT_DATA) ? 1 : 0;

	/*
	 * Unlike SD, MMC cards dont have a configuration register to notify
	 * supported bus width. So bus test command should be run to identify
	 * the supported bus width or compare the ext csd values of current
	 * bus width and ext csd values of 1 bit mode read earlier.
	 */
	for (; idx >= 0; idx--) {

		/*
		 * Host is capable of 8bit transfer, then switch
		 * the device to work in 8bit transfer mode. If the
		 * mmc switch command returns error then switch to
		 * 4bit transfer mode. On success set the corresponding
		 * bus width on the host.
		 */
		err = mmc_switch(card, EXT_CSD_CMD_SET_NORMAL,
				 EXT_CSD_BUS_WIDTH,
				 ext_csd_bits[idx],
				 card->ext_csd.generic_cmd6_time);
		if (err)
			continue;

		mmc_set_bus_width(card->host, bus_widths[idx]);

		if (!(host->caps & MMC_CAP_BUS_WIDTH_TEST))
			err = mmc_compare_ext_csds(card, bus_widths[idx]);
		else
			err = mmc_bus_test(card, bus_widths[idx]);
		if (!err)
			break;
	}

	/* switch to HS200 mode if bus width set successfully */
	if (!err)
		err = mmc_switch(card, EXT_CSD_CMD_SET_NORMAL,
				 EXT_CSD_HS_TIMING, 2, 0);
err:
	return err;
}

/*
 * Handle the detection and initialisation of a card.
 *
 * In the case of a resume, "oldcard" will contain the card
 * we're trying to reinitialise.
 */
static int mmc_init_card(struct mmc_host *host, u32 ocr,
	struct mmc_card *oldcard)
{
	struct mmc_card *card;
	int err, ddr = 0;
	u32 cid[4];
	unsigned int max_dtr;
	u32 rocr;
	u8 *ext_csd = NULL;

	BUG_ON(!host);
	WARN_ON(!host->claimed);

	/* Set correct bus mode for MMC before attempting init */
	if (!mmc_host_is_spi(host))
		mmc_set_bus_mode(host, MMC_BUSMODE_OPENDRAIN);

	/* Initialization should be done at 3.3 V I/O voltage. */
	mmc_set_signal_voltage(host, MMC_SIGNAL_VOLTAGE_330, 0);

	/*
	 * Since we're changing the OCR value, we seem to
	 * need to tell some cards to go back to the idle
	 * state.  We wait 1ms to give cards time to
	 * respond.
	 * mmc_go_idle is needed for eMMC that are asleep
	 */
	mmc_go_idle(host);

	/* The extra bit indicates that we support high capacity */
	err = mmc_send_op_cond(host, ocr | (1 << 30), &rocr);
	if (err)
		goto err;

	/*
	 * For SPI, enable CRC as appropriate.
	 */
	if (mmc_host_is_spi(host)) {
		err = mmc_spi_set_crc(host, use_spi_crc);
		if (err)
			goto err;
	}

	/*
	 * Fetch CID from card.
	 */
	if (mmc_host_is_spi(host))
		err = mmc_send_cid(host, cid);
	else
		err = mmc_all_send_cid(host, cid);
	if (err)
		goto err;

	if (oldcard) {
		if (memcmp(cid, oldcard->raw_cid, sizeof(cid)) != 0) {
			err = -ENOENT;
			goto err;
		}

		card = oldcard;
	} else {
		/*
		 * Allocate card structure.
		 */
		card = mmc_alloc_card(host, &mmc_type);
		if (IS_ERR(card)) {
			err = PTR_ERR(card);
			goto err;
		}

		card->type = MMC_TYPE_MMC;
		card->rca = 1;
		memcpy(card->raw_cid, cid, sizeof(card->raw_cid));
	}

	/*
	 * For native busses:  set card RCA and quit open drain mode.
	 */
	if (!mmc_host_is_spi(host)) {
		err = mmc_set_relative_addr(card);
		if (err)
			goto free_card;

		mmc_set_bus_mode(host, MMC_BUSMODE_PUSHPULL);
	}

	if (!oldcard) {
		/*
		 * Fetch CSD from card.
		 */
		err = mmc_send_csd(card, card->raw_csd);
		if (err)
			goto free_card;

		err = mmc_decode_csd(card);
		if (err)
			goto free_card;
		err = mmc_decode_cid(card);
		if (err)
			goto free_card;
	}

	/*
	 * Select card, as all following commands rely on that.
	 */
	if (!mmc_host_is_spi(host)) {
		err = mmc_select_card(card);
		if (err)
			goto free_card;
	}

	if (!oldcard) {
		/*
		 * Fetch and process extended CSD.
		 */

		err = mmc_get_ext_csd(card, &ext_csd);
		if (err)
			goto free_card;
		err = mmc_read_ext_csd(card, ext_csd);
		if (err)
			goto free_card;

		if (card->ext_csd.refresh) {
			init_timer(&card->timer);
			card->timer.data = (unsigned long) card;
			card->timer.function = mmc_refresh;
			card->timer.expires = MMC_BKOPS_INTERVAL <
				MMC_REFRESH_INTERVAL ? MMC_BKOPS_INTERVAL :
				MMC_REFRESH_INTERVAL;
			card->timer.expires *= HZ;
			card->timer.expires += jiffies;
			add_timer(&card->timer);
		}
		/* If doing byte addressing, check if required to do sector
		 * addressing.  Handle the case of <2GB cards needing sector
		 * addressing.  See section 8.1 JEDEC Standard JED84-A441;
		 * ocr register has bit 30 set for sector addressing.
		 */
		if (!(mmc_card_blockaddr(card)) && (rocr & (1<<30)))
			mmc_card_set_blockaddr(card);

		/* Erase size depends on CSD and Extended CSD */
		mmc_set_erase_size(card);
	}

	/*
	 * If enhanced_area_en is TRUE, host needs to enable ERASE_GRP_DEF
	 * bit.  This bit will be lost every time after a reset or power off.
	 */
	if (card->ext_csd.enhanced_area_en ||
	    (card->ext_csd.rev >= 3 && (host->caps2 & MMC_CAP2_HC_ERASE_SZ))) {
		err = mmc_switch(card, EXT_CSD_CMD_SET_NORMAL,
				 EXT_CSD_ERASE_GROUP_DEF, 1,
				 card->ext_csd.generic_cmd6_time);

		if (err && err != -EBADMSG)
			goto free_card;

		if (err) {
			err = 0;
			/*
			 * Just disable enhanced area off & sz
			 * will try to enable ERASE_GROUP_DEF
			 * during next time reinit
			 */
			card->ext_csd.enhanced_area_offset = -EINVAL;
			card->ext_csd.enhanced_area_size = -EINVAL;
		} else {
			card->ext_csd.erase_group_def = 1;
			/*
			 * enable ERASE_GRP_DEF successfully.
			 * This will affect the erase size, so
			 * here need to reset erase size
			 */
			mmc_set_erase_size(card);
		}
	}

	/*
	 * Ensure eMMC user default partition is enabled
	 */
	if (card->ext_csd.part_config & EXT_CSD_PART_CONFIG_ACC_MASK) {
		card->ext_csd.part_config &= ~EXT_CSD_PART_CONFIG_ACC_MASK;
		err = mmc_switch(card, EXT_CSD_CMD_SET_NORMAL, EXT_CSD_PART_CONFIG,
				 card->ext_csd.part_config,
				 card->ext_csd.part_time);
		if (err && err != -EBADMSG)
			goto free_card;
	}

	/*
	 * If the host supports the power_off_notify capability then
	 * set the notification byte in the ext_csd register of device
	 */
	if ((host->caps2 & MMC_CAP2_POWEROFF_NOTIFY) &&
	    (card->ext_csd.rev >= 6)) {
		err = mmc_switch(card, EXT_CSD_CMD_SET_NORMAL,
				 EXT_CSD_POWER_OFF_NOTIFICATION,
				 EXT_CSD_POWER_ON,
				 card->ext_csd.generic_cmd6_time);
		if (err && err != -EBADMSG)
			goto free_card;

		/*
		 * The err can be -EBADMSG or 0,
		 * so check for success and update the flag
		 */
		if (!err)
			card->poweroff_notify_state = MMC_POWERED_ON;
	}

	/*
	 * Activate high speed (if supported)
	 */
	if (card->ext_csd.hs_max_dtr != 0) {
		err = 0;
		if (card->ext_csd.hs_max_dtr > 52000000 &&
		    host->caps2 & MMC_CAP2_HS200)
			err = mmc_select_hs200(card);
		else if	(host->caps & MMC_CAP_MMC_HIGHSPEED)
			err = mmc_switch(card, EXT_CSD_CMD_SET_NORMAL,
					 EXT_CSD_HS_TIMING, 1,
					 card->ext_csd.generic_cmd6_time);

		if (err && err != -EBADMSG)
			goto free_card;

		if (err) {
			pr_warning("%s: switch to highspeed failed\n",
			       mmc_hostname(card->host));
			err = 0;
		} else {
			if (card->ext_csd.hs_max_dtr > 52000000 &&
			    host->caps2 & MMC_CAP2_HS200) {
				mmc_card_set_hs200(card);
				mmc_set_timing(card->host,
					       MMC_TIMING_MMC_HS200);
			} else {
				mmc_card_set_highspeed(card);
				mmc_set_timing(card->host, MMC_TIMING_MMC_HS);
			}
		}
	}

	/*
	 * Enable Background ops feature (if supported)
	 */
	if (card->ext_csd.bk_ops && (card->host->caps2 & MMC_CAP2_BKOPS)) {
		err = mmc_switch(card, EXT_CSD_CMD_SET_NORMAL,
			EXT_CSD_BKOPS_EN, 1, 0);
		if (err && err != -EBADMSG)
			goto free_card;
		if (err) {
			pr_warning("%s: Enabling BK ops failed\n",
				   mmc_hostname(card->host));
			err = 0;
		} else {
			card->ext_csd.bk_ops_en = 1;
		}
	}

	/*
	 * Compute bus speed.
	 */
	max_dtr = (unsigned int)-1;

	if (mmc_card_highspeed(card) || mmc_card_hs200(card)) {
		if (max_dtr > card->ext_csd.hs_max_dtr)
			max_dtr = card->ext_csd.hs_max_dtr;
		if (mmc_card_highspeed(card) && (max_dtr > 52000000))
			max_dtr = 52000000;
	} else if (max_dtr > card->csd.max_dtr) {
		max_dtr = card->csd.max_dtr;
	}

	mmc_set_clock(host, max_dtr);

	/*
	 * Indicate DDR mode (if supported).
	 */
	if (mmc_card_highspeed(card)) {
		if ((card->ext_csd.card_type & EXT_CSD_CARD_TYPE_DDR_1_8V)
			&& ((host->caps & (MMC_CAP_1_8V_DDR |
			     MMC_CAP_UHS_DDR50))
				== (MMC_CAP_1_8V_DDR | MMC_CAP_UHS_DDR50)))
				ddr = MMC_1_8V_DDR_MODE;
		else if ((card->ext_csd.card_type & EXT_CSD_CARD_TYPE_DDR_1_2V)
			&& ((host->caps & (MMC_CAP_1_2V_DDR |
			     MMC_CAP_UHS_DDR50))
				== (MMC_CAP_1_2V_DDR | MMC_CAP_UHS_DDR50)))
				ddr = MMC_1_2V_DDR_MODE;
	}

	/*
	 * Indicate HS200 SDR mode (if supported).
	 */
	if (mmc_card_hs200(card)) {
		u32 ext_csd_bits;
		u32 bus_width = card->host->ios.bus_width;

		/*
		 * For devices supporting HS200 mode, the bus width has
		 * to be set before executing the tuning function. If
		 * set before tuning, then device will respond with CRC
		 * errors for responses on CMD line. So for HS200 the
		 * sequence will be
		 * 1. set bus width 4bit / 8 bit (1 bit not supported)
		 * 2. switch to HS200 mode
		 * 3. set the clock to > 52Mhz <=200MHz and
		 * 4. execute tuning for HS200
		 */
		if ((host->caps2 & MMC_CAP2_HS200) &&
		    card->host->ops->execute_tuning) {
			mmc_host_clk_hold(card->host);
			err = card->host->ops->execute_tuning(card->host,
				MMC_SEND_TUNING_BLOCK_HS200);
			mmc_host_clk_release(card->host);
		}
		if (err) {
			pr_warning("%s: tuning execution failed\n",
				   mmc_hostname(card->host));
			goto err;
		}

		ext_csd_bits = (bus_width == MMC_BUS_WIDTH_8) ?
				EXT_CSD_BUS_WIDTH_8 : EXT_CSD_BUS_WIDTH_4;
		err = mmc_select_powerclass(card, ext_csd_bits, ext_csd);
		if (err)
			pr_warning("%s: power class selection to bus width %d"
				   " failed\n", mmc_hostname(card->host),
				   1 << bus_width);
	}

	/*
	 * Activate wide bus and DDR (if supported).
	 */
	if (!mmc_card_hs200(card) &&
	    (card->csd.mmca_vsn >= CSD_SPEC_VER_4) &&
	    (host->caps & (MMC_CAP_4_BIT_DATA | MMC_CAP_8_BIT_DATA))) {
		static unsigned ext_csd_bits[][2] = {
			{ EXT_CSD_BUS_WIDTH_8, EXT_CSD_DDR_BUS_WIDTH_8 },
			{ EXT_CSD_BUS_WIDTH_4, EXT_CSD_DDR_BUS_WIDTH_4 },
			{ EXT_CSD_BUS_WIDTH_1, EXT_CSD_BUS_WIDTH_1 },
		};
		static unsigned bus_widths[] = {
			MMC_BUS_WIDTH_8,
			MMC_BUS_WIDTH_4,
			MMC_BUS_WIDTH_1
		};
		unsigned idx, bus_width = 0;

		if (host->caps & MMC_CAP_8_BIT_DATA)
			idx = 0;
		else
			idx = 1;
		for (; idx < ARRAY_SIZE(bus_widths); idx++) {
			bus_width = bus_widths[idx];
			if (bus_width == MMC_BUS_WIDTH_1)
				ddr = 0; /* no DDR for 1-bit width */
			err = mmc_select_powerclass(card, ext_csd_bits[idx][0],
						    ext_csd);
			if (err)
				pr_warning("%s: power class selection to "
					   "bus width %d failed\n",
					   mmc_hostname(card->host),
					   1 << bus_width);

			err = mmc_switch(card, EXT_CSD_CMD_SET_NORMAL,
					 EXT_CSD_BUS_WIDTH,
					 ext_csd_bits[idx][0],
					 card->ext_csd.generic_cmd6_time);
			if (!err) {
				mmc_set_bus_width(card->host, bus_width);

				/*
				 * If controller can't handle bus width test,
				 * compare ext_csd previously read in 1 bit mode
				 * against ext_csd at new bus width
				 */
				if (!(host->caps & MMC_CAP_BUS_WIDTH_TEST))
					err = mmc_compare_ext_csds(card,
						bus_width);
				else
					err = mmc_bus_test(card, bus_width);
				if (!err)
					break;
			}
		}

		if (!err && ddr) {
			err = mmc_select_powerclass(card, ext_csd_bits[idx][1],
						    ext_csd);
			if (err)
				pr_warning("%s: power class selection to "
					   "bus width %d ddr %d failed\n",
					   mmc_hostname(card->host),
					   1 << bus_width, ddr);

			err = mmc_switch(card, EXT_CSD_CMD_SET_NORMAL,
					 EXT_CSD_BUS_WIDTH,
					 ext_csd_bits[idx][1],
					 card->ext_csd.generic_cmd6_time);
		}
		if (err) {
			pr_warning("%s: switch to bus width %d ddr %d "
				"failed\n", mmc_hostname(card->host),
				1 << bus_width, ddr);
			goto free_card;
		} else if (ddr) {
			/*
			 * eMMC cards can support 3.3V to 1.2V i/o (vccq)
			 * signaling.
			 *
			 * EXT_CSD_CARD_TYPE_DDR_1_8V means 3.3V or 1.8V vccq.
			 *
			 * 1.8V vccq at 3.3V core voltage (vcc) is not required
			 * in the JEDEC spec for DDR.
			 *
			 * Do not force change in vccq since we are obviously
			 * working and no change to vccq is needed.
			 *
			 * WARNING: eMMC rules are NOT the same as SD DDR
			 */
			if (ddr == MMC_1_2V_DDR_MODE) {
				err = mmc_set_signal_voltage(host,
					MMC_SIGNAL_VOLTAGE_120, 0);
				if (err)
					goto err;
			}
			mmc_card_set_ddr_mode(card);
			mmc_set_timing(card->host, MMC_TIMING_UHS_DDR50);
			mmc_set_bus_width(card->host, bus_width);
		}
	}

	/*
	 * Enable HPI feature (if supported)
	 */
	if (card->ext_csd.hpi) {
		err = mmc_switch(card, EXT_CSD_CMD_SET_NORMAL,
				EXT_CSD_HPI_MGMT, 1,
				card->ext_csd.generic_cmd6_time);
		if (err && err != -EBADMSG)
			goto free_card;
		if (err) {
			pr_warning("%s: Enabling HPI failed\n",
				   mmc_hostname(card->host));
			err = 0;
		} else
			card->ext_csd.hpi_en = 1;
	}

	/*
	 * If cache size is higher than 0, this indicates
	 * the existence of cache and it can be turned on.
	 */
	if ((host->caps2 & MMC_CAP2_CACHE_CTRL) &&
			card->ext_csd.cache_size > 0) {
		err = mmc_switch(card, EXT_CSD_CMD_SET_NORMAL,
				EXT_CSD_CACHE_CTRL, 1,
				card->ext_csd.generic_cmd6_time);
		if (err && err != -EBADMSG)
			goto free_card;

		/*
		 * Only if no error, cache is turned on successfully.
		 */
		if (err) {
			pr_warning("%s: Cache is supported, "
					"but failed to turn on (%d)\n",
					mmc_hostname(card->host), err);
			card->ext_csd.cache_ctrl = 0;
			err = 0;
		} else {
			card->ext_csd.cache_ctrl = 1;
		}
	}

	/*
	 * The mandatory minimum values are defined for packed command.
	 * read: 5, write: 3
	 */
	if (card->ext_csd.max_packed_writes >= 3 &&
	    card->ext_csd.max_packed_reads >= 5 &&
	    host->caps2 & MMC_CAP2_PACKED_CMD) {
		err = mmc_switch(card, EXT_CSD_CMD_SET_NORMAL,
				EXT_CSD_EXP_EVENTS_CTRL,
				EXT_CSD_PACKED_EVENT_EN,
				card->ext_csd.generic_cmd6_time);
		if (err && err != -EBADMSG)
			goto free_card;
		if (err) {
			pr_warn("%s: Enabling packed event failed\n",
				mmc_hostname(card->host));
			card->ext_csd.packed_event_en = 0;
			err = 0;
		} else {
			card->ext_csd.packed_event_en = 1;
		}
	}

	if (!oldcard)
		host->card = card;

	mmc_free_ext_csd(ext_csd);
#ifdef CONFIG_MMC_FREQ_SCALING
	/*
	 * This implementation is still in experimental phase. So, don't fail
	 * enumeration even if dev freq init fails.
	 */
	if (host->caps2 & MMC_CAP2_FREQ_SCALING) {
		err = mmc_devfreq_init(host);
		if (err)
			dev_info(mmc_dev(host),
				"Devfreq scaling init failed %d\n", err);
	}
#endif
	return 0;

free_card:
	if (!oldcard)
		mmc_remove_card(card);
err:
	mmc_free_ext_csd(ext_csd);

	return err;
}

/*
 * Host is being removed. Free up the current card.
 */
static void mmc_remove(struct mmc_host *host)
{
	BUG_ON(!host);
	BUG_ON(!host->card);
#ifdef CONFIG_MMC_FREQ_SCALING
	mmc_devfreq_deinit(host);
#endif
	mmc_remove_card(host->card);
	host->card = NULL;
}

/*
 * Card detection - card is alive.
 */
static int mmc_alive(struct mmc_host *host)
{
	return mmc_send_status(host->card, NULL);
}

/*
 * Card detection callback from host.
 */
static void mmc_detect(struct mmc_host *host)
{
	int err;

	BUG_ON(!host);
	BUG_ON(!host->card);

	mmc_claim_host(host);

	/*
	 * Just check if our card has been removed.
	 */
	err = _mmc_detect_card_removed(host);

	mmc_release_host(host);

	if (err) {
		mmc_remove(host);

		mmc_claim_host(host);
		mmc_detach_bus(host);
		mmc_power_off(host);
		mmc_release_host(host);
	}
}

/*
 * Suspend callback from host.
 */
static int mmc_suspend(struct mmc_host *host)
{
	int err = 0;

	BUG_ON(!host);
	BUG_ON(!host->card);

	if (host->card->ext_csd.refresh)
		del_timer_sync(&host->card->timer);
	mmc_claim_host(host);
	if (mmc_card_can_sleep(host) &&
		!(host->caps2 & MMC_CAP2_NO_SLEEP_CMD)) {
		err = mmc_card_sleep(host);
		if (!err)
			mmc_card_set_sleep(host->card);
	} else if (!mmc_host_is_spi(host))
		mmc_deselect_cards(host);
	host->card->state &= ~(MMC_STATE_HIGHSPEED | MMC_STATE_HIGHSPEED_200);
	mmc_release_host(host);

	return err;
}

/*
 * Resume callback from host.
 *
 * This function tries to determine if the same card is still present
 * and, if so, restore all state to it.
 */
static int mmc_resume(struct mmc_host *host)
{
	int err;

	BUG_ON(!host);
	BUG_ON(!host->card);
	if (host->card->ext_csd.refresh) {
		host->card->timer.expires = jiffies +
			((MMC_BKOPS_INTERVAL < MMC_REFRESH_INTERVAL) ?
			 MMC_BKOPS_INTERVAL : MMC_REFRESH_INTERVAL);
		add_timer(&host->card->timer);
	}
	mmc_claim_host(host);
	if (mmc_card_is_sleep(host->card) &&
		!(host->caps2 & MMC_CAP2_NO_SLEEP_CMD)) {
		err = mmc_card_awake(host);
		mmc_card_clr_sleep(host->card);
	} else
		err = mmc_init_card(host, host->ocr, host->card);
	mmc_release_host(host);

	return err;
}

static int mmc_power_restore(struct mmc_host *host)
{
	int ret;

	host->card->state &= ~(MMC_STATE_HIGHSPEED | MMC_STATE_HIGHSPEED_200);
	mmc_card_clr_sleep(host->card);
	mmc_claim_host(host);
	ret = mmc_init_card(host, host->ocr, host->card);
	mmc_release_host(host);

	return ret;
}

static int mmc_sleep(struct mmc_host *host)
{
	struct mmc_card *card = host->card;
	int err = -ENOSYS;

	if (card && card->ext_csd.rev >= 3) {
		err = mmc_card_sleepawake(host, 1);
		if (err < 0)
			pr_debug("%s: Error %d while putting card into sleep",
				 mmc_hostname(host), err);
	}

	return err;
}

static int mmc_awake(struct mmc_host *host)
{
	struct mmc_card *card = host->card;
	int err = -ENOSYS;

	if (card && card->ext_csd.rev >= 3) {
		err = mmc_card_sleepawake(host, 0);
		if (err < 0)
			pr_debug("%s: Error %d while awaking sleeping card",
				 mmc_hostname(host), err);
	}

	return err;
}

static const struct mmc_bus_ops mmc_ops = {
	.awake = mmc_awake,
	.sleep = mmc_sleep,
	.remove = mmc_remove,
	.detect = mmc_detect,
	.suspend = NULL,
	.resume = NULL,
	.power_restore = mmc_power_restore,
	.alive = mmc_alive,
};

static const struct mmc_bus_ops mmc_ops_unsafe = {
	.awake = mmc_awake,
	.sleep = mmc_sleep,
	.remove = mmc_remove,
	.detect = mmc_detect,
	.suspend = mmc_suspend,
	.resume = mmc_resume,
	.power_restore = mmc_power_restore,
	.alive = mmc_alive,
};

static void mmc_attach_bus_ops(struct mmc_host *host)
{
	const struct mmc_bus_ops *bus_ops;

	if (!mmc_card_is_removable(host))
		bus_ops = &mmc_ops_unsafe;
	else
		bus_ops = &mmc_ops;
	mmc_attach_bus(host, bus_ops);
}

/*
 * Starting point for MMC card init.
 */
int mmc_attach_mmc(struct mmc_host *host)
{
	int err;
	u32 ocr;

	BUG_ON(!host);
	WARN_ON(!host->claimed);

	/* Set correct bus mode for MMC before attempting attach */
	if (!mmc_host_is_spi(host))
		mmc_set_bus_mode(host, MMC_BUSMODE_OPENDRAIN);

	err = mmc_send_op_cond(host, 0, &ocr);
	if (err)
		return err;

	mmc_attach_bus_ops(host);
	if (host->ocr_avail_mmc)
		host->ocr_avail = host->ocr_avail_mmc;

	/*
	 * We need to get OCR a different way for SPI.
	 */
	if (mmc_host_is_spi(host)) {
		err = mmc_spi_read_ocr(host, 1, &ocr);
		if (err)
			goto err;
	}

	/*
	 * Sanity check the voltages that the card claims to
	 * support.
	 */
	if (ocr & 0x7F) {
		pr_warning("%s: card claims to support voltages "
		       "below the defined range. These will be ignored.\n",
		       mmc_hostname(host));
		ocr &= ~0x7F;
	}

	host->ocr = mmc_select_voltage(host, ocr);

	/*
	 * Can we support the voltage of the card?
	 */
	if (!host->ocr) {
		err = -EINVAL;
		goto err;
	}

	/*
	 * Detect and init the card.
	 */
	err = mmc_init_card(host, host->ocr, NULL);
	if (err)
		goto err;

	mmc_release_host(host);
	err = mmc_add_card(host->card);
	mmc_claim_host(host);
	if (err)
		goto remove_card;

	return 0;

remove_card:
	mmc_release_host(host);
	mmc_remove_card(host->card);
	mmc_claim_host(host);
	host->card = NULL;
err:
	mmc_detach_bus(host);

	pr_err("%s: error %d whilst initialising MMC card\n",
		mmc_hostname(host), err);

	return err;
}<|MERGE_RESOLUTION|>--- conflicted
+++ resolved
@@ -370,11 +370,7 @@
 		ext_csd[EXT_CSD_SEC_FEATURE_SUPPORT];
 	card->ext_csd.raw_trim_mult =
 		ext_csd[EXT_CSD_TRIM_MULT];
-<<<<<<< HEAD
-
-=======
 	card->ext_csd.raw_partition_support = ext_csd[EXT_CSD_PARTITION_SUPPORT];
->>>>>>> 3cebd793
 	if (card->ext_csd.rev >= 4) {
 		/*
 		 * Enhanced area feature support -- check whether the eMMC
