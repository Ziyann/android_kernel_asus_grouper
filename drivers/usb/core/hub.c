--- conflicted
+++ resolved
@@ -2234,10 +2234,6 @@
 		if ((portstatus & USB_PORT_STAT_ENABLE)) {
 			if (!udev)
 				return 0;
-<<<<<<< HEAD
-			}
-		} else {
-=======
 
 			if (hub_is_wusb(hub))
 				udev->speed = USB_SPEED_WIRELESS;
@@ -2249,7 +2245,6 @@
 				udev->speed = USB_SPEED_LOW;
 			else
 				udev->speed = USB_SPEED_FULL;
->>>>>>> 3cebd793
 			return 0;
 		}
 
@@ -3890,11 +3885,6 @@
 			 * SS.Inactive state.
 			 */
 			if (hub_port_warm_reset_required(hub, portstatus)) {
-<<<<<<< HEAD
-				dev_dbg(hub_dev, "warm reset port %d\n", i);
-				hub_port_reset(hub, i, NULL,
-						HUB_BH_RESET_TIME, true);
-=======
 				int status;
 				struct usb_device *udev =
 					hub->hdev->children[i - 1];
@@ -3913,7 +3903,6 @@
 					usb_unlock_device(udev);
 					connect_change = 0;
 				}
->>>>>>> 3cebd793
 			}
 
 			if (connect_change)
