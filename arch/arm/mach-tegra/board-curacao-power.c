--- conflicted
+++ resolved
@@ -34,8 +34,6 @@
 
 #include "pm.h"
 #include "board.h"
-<<<<<<< HEAD
-=======
 #include "board-curacao.h"
 #include "tegra_cl_dvfs.h"
 #include "gpio-names.h"
@@ -306,7 +304,6 @@
 
 	return 0;
 }
->>>>>>> 0e9e9827
 
 static int ac_online(void)
 {
@@ -415,8 +412,6 @@
 	.sysclkreq_high	= true,
 };
 
-<<<<<<< HEAD
-=======
 /* FIXME: the cl_dvfs data below is bogus, just to enable s/w
    debugging on FPGA */
 
@@ -476,15 +471,11 @@
 			ARRAY_SIZE(gpio_regs_devices));
 }
 
->>>>>>> 0e9e9827
 int __init curacao_regulator_init(void)
 {
 	int ret;
 
 	platform_device_register(&curacao_pda_power_device);
-<<<<<<< HEAD
-	return 0;
-=======
 	ret = curacao_max77663_regulator_init();
 	if (ret < 0)
 		return ret;
@@ -492,7 +483,6 @@
 	fill_reg_map();
 	tegra_cl_dvfs_set_plarform_data(&curacao_cl_dvfs_data);
 	return curacao_gpio_regulator_init();
->>>>>>> 0e9e9827
 }
 
 int __init curacao_suspend_init(void)
