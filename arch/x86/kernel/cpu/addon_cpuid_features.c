/*
 *	Routines to indentify additional cpu features that are scattered in
 *	cpuid space.
 */
#include <linux/cpu.h>

#include <asm/pat.h>
#include <asm/processor.h>

#include <mach_apic.h>

struct cpuid_bit {
	u16 feature;
	u8 reg;
	u8 bit;
	u32 level;
};

enum cpuid_regs {
	CR_EAX = 0,
	CR_ECX,
	CR_EDX,
	CR_EBX
};

void __cpuinit init_scattered_cpuid_features(struct cpuinfo_x86 *c)
{
	u32 max_level;
	u32 regs[4];
	const struct cpuid_bit *cb;

	static const struct cpuid_bit cpuid_bits[] = {
		{ X86_FEATURE_IDA, CR_EAX, 1, 0x00000006 },
		{ 0, 0, 0, 0 }
	};

	for (cb = cpuid_bits; cb->feature; cb++) {

		/* Verify that the level is valid */
		max_level = cpuid_eax(cb->level & 0xffff0000);
		if (max_level < cb->level ||
		    max_level > (cb->level | 0xffff))
			continue;

		cpuid(cb->level, &regs[CR_EAX], &regs[CR_EBX],
			&regs[CR_ECX], &regs[CR_EDX]);

		if (regs[cb->reg] & (1 << cb->bit))
			set_cpu_cap(c, cb->feature);
	}
}

/* leaf 0xb SMT level */
#define SMT_LEVEL	0

/* leaf 0xb sub-leaf types */
#define INVALID_TYPE	0
#define SMT_TYPE	1
#define CORE_TYPE	2

#define LEAFB_SUBTYPE(ecx)		(((ecx) >> 8) & 0xff)
#define BITS_SHIFT_NEXT_LEVEL(eax)	((eax) & 0x1f)
#define LEVEL_MAX_SIBLINGS(ebx)		((ebx) & 0xffff)

/*
 * Check for extended topology enumeration cpuid leaf 0xb and if it
 * exists, use it for populating initial_apicid and cpu topology
 * detection.
 */
void __cpuinit detect_extended_topology(struct cpuinfo_x86 *c)
{
<<<<<<< HEAD
#ifdef CONFIG_SMP
=======
#ifdef CONFIG_X86_SMP
>>>>>>> c07f62e5
	unsigned int eax, ebx, ecx, edx, sub_index;
	unsigned int ht_mask_width, core_plus_mask_width;
	unsigned int core_select_mask, core_level_siblings;

	if (c->cpuid_level < 0xb)
		return;

	cpuid_count(0xb, SMT_LEVEL, &eax, &ebx, &ecx, &edx);

	/*
	 * check if the cpuid leaf 0xb is actually implemented.
	 */
	if (ebx == 0 || (LEAFB_SUBTYPE(ecx) != SMT_TYPE))
		return;

	set_cpu_cap(c, X86_FEATURE_XTOPOLOGY);

	/*
	 * initial apic id, which also represents 32-bit extended x2apic id.
	 */
	c->initial_apicid = edx;

	/*
	 * Populate HT related information from sub-leaf level 0.
	 */
	core_level_siblings = smp_num_siblings = LEVEL_MAX_SIBLINGS(ebx);
	core_plus_mask_width = ht_mask_width = BITS_SHIFT_NEXT_LEVEL(eax);

	sub_index = 1;
	do {
		cpuid_count(0xb, sub_index, &eax, &ebx, &ecx, &edx);

		/*
		 * Check for the Core type in the implemented sub leaves.
		 */
		if (LEAFB_SUBTYPE(ecx) == CORE_TYPE) {
			core_level_siblings = LEVEL_MAX_SIBLINGS(ebx);
			core_plus_mask_width = BITS_SHIFT_NEXT_LEVEL(eax);
			break;
		}

		sub_index++;
	} while (LEAFB_SUBTYPE(ecx) != INVALID_TYPE);

	core_select_mask = (~(-1 << core_plus_mask_width)) >> ht_mask_width;

#ifdef CONFIG_X86_32
	c->cpu_core_id = phys_pkg_id(c->initial_apicid, ht_mask_width)
						 & core_select_mask;
	c->phys_proc_id = phys_pkg_id(c->initial_apicid, core_plus_mask_width);
#else
	c->cpu_core_id = phys_pkg_id(ht_mask_width) & core_select_mask;
	c->phys_proc_id = phys_pkg_id(core_plus_mask_width);
#endif
	c->x86_max_cores = (core_level_siblings / smp_num_siblings);


	printk(KERN_INFO  "CPU: Physical Processor ID: %d\n",
	       c->phys_proc_id);
	if (c->x86_max_cores > 1)
		printk(KERN_INFO  "CPU: Processor Core ID: %d\n",
		       c->cpu_core_id);
	return;
#endif
}

#ifdef CONFIG_X86_PAT
void __cpuinit validate_pat_support(struct cpuinfo_x86 *c)
{
	if (!cpu_has_pat)
		pat_disable("PAT not supported by CPU.");

	switch (c->x86_vendor) {
	case X86_VENDOR_INTEL:
		/*
		 * There is a known erratum on Pentium III and Core Solo
		 * and Core Duo CPUs.
		 * " Page with PAT set to WC while associated MTRR is UC
		 *   may consolidate to UC "
		 * Because of this erratum, it is better to stick with
		 * setting WC in MTRR rather than using PAT on these CPUs.
		 *
		 * Enable PAT WC only on P4, Core 2 or later CPUs.
		 */
		if (c->x86 > 0x6 || (c->x86 == 6 && c->x86_model >= 15))
			return;

		pat_disable("PAT WC disabled due to known CPU erratum.");
		return;

	case X86_VENDOR_AMD:
	case X86_VENDOR_CENTAUR:
	case X86_VENDOR_TRANSMETA:
		return;
	}

	pat_disable("PAT disabled. Not yet verified on this CPU type.");
}
#endif<|MERGE_RESOLUTION|>--- conflicted
+++ resolved
@@ -69,11 +69,7 @@
  */
 void __cpuinit detect_extended_topology(struct cpuinfo_x86 *c)
 {
-<<<<<<< HEAD
-#ifdef CONFIG_SMP
-=======
 #ifdef CONFIG_X86_SMP
->>>>>>> c07f62e5
 	unsigned int eax, ebx, ecx, edx, sub_index;
 	unsigned int ht_mask_width, core_plus_mask_width;
 	unsigned int core_select_mask, core_level_siblings;
