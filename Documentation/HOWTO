HOWTO do Linux kernel development
---------------------------------

This is the be-all, end-all document on this topic.  It contains
instructions on how to become a Linux kernel developer and how to learn
to work with the Linux kernel development community.  It tries to not
contain anything related to the technical aspects of kernel programming,
but will help point you in the right direction for that.

If anything in this document becomes out of date, please send in patches
to the maintainer of this file, who is listed at the bottom of the
document.


Introduction
------------

So, you want to learn how to become a Linux kernel developer?  Or you
have been told by your manager, "Go write a Linux driver for this
device."  This document's goal is to teach you everything you need to
know to achieve this by describing the process you need to go through,
and hints on how to work with the community.  It will also try to
explain some of the reasons why the community works like it does.

The kernel is written mostly in C, with some architecture-dependent
parts written in assembly. A good understanding of C is required for
kernel development.  Assembly (any architecture) is not required unless
you plan to do low-level development for that architecture.  Though they
are not a good substitute for a solid C education and/or years of
experience, the following books are good for, if anything, reference:
 - "The C Programming Language" by Kernighan and Ritchie [Prentice Hall]
 - "Practical C Programming" by Steve Oualline [O'Reilly]
 - "C:  A Reference Manual" by Harbison and Steele [Prentice Hall]

The kernel is written using GNU C and the GNU toolchain.  While it
adheres to the ISO C89 standard, it uses a number of extensions that are
not featured in the standard.  The kernel is a freestanding C
environment, with no reliance on the standard C library, so some
portions of the C standard are not supported.  Arbitrary long long
divisions and floating point are not allowed.  It can sometimes be
difficult to understand the assumptions the kernel has on the toolchain
and the extensions that it uses, and unfortunately there is no
definitive reference for them.  Please check the gcc info pages (`info
gcc`) for some information on them.

Please remember that you are trying to learn how to work with the
existing development community.  It is a diverse group of people, with
high standards for coding, style and procedure.  These standards have
been created over time based on what they have found to work best for
such a large and geographically dispersed team.  Try to learn as much as
possible about these standards ahead of time, as they are well
documented; do not expect people to adapt to you or your company's way
of doing things.


Legal Issues
------------

The Linux kernel source code is released under the GPL.  Please see the
file, COPYING, in the main directory of the source tree, for details on
the license.  If you have further questions about the license, please
contact a lawyer, and do not ask on the Linux kernel mailing list.  The
people on the mailing lists are not lawyers, and you should not rely on
their statements on legal matters.

For common questions and answers about the GPL, please see:
	http://www.gnu.org/licenses/gpl-faq.html


Documentation
------------

The Linux kernel source tree has a large range of documents that are
invaluable for learning how to interact with the kernel community.  When
new features are added to the kernel, it is recommended that new
documentation files are also added which explain how to use the feature.
When a kernel change causes the interface that the kernel exposes to
userspace to change, it is recommended that you send the information or
a patch to the manual pages explaining the change to the manual pages
maintainer at mtk.manpages@gmail.com, and CC the list
linux-api@vger.kernel.org.

Here is a list of files that are in the kernel source tree that are
required reading:
  README
    This file gives a short background on the Linux kernel and describes
    what is necessary to do to configure and build the kernel.  People
    who are new to the kernel should start here.

  Documentation/Changes
    This file gives a list of the minimum levels of various software
    packages that are necessary to build and run the kernel
    successfully.

  Documentation/CodingStyle
    This describes the Linux kernel coding style, and some of the
    rationale behind it. All new code is expected to follow the
    guidelines in this document. Most maintainers will only accept
    patches if these rules are followed, and many people will only
    review code if it is in the proper style.

  Documentation/SubmittingPatches
  Documentation/SubmittingDrivers
    These files describe in explicit detail how to successfully create
    and send a patch, including (but not limited to):
       - Email contents
       - Email format
       - Who to send it to
    Following these rules will not guarantee success (as all patches are
    subject to scrutiny for content and style), but not following them
    will almost always prevent it.

    Other excellent descriptions of how to create patches properly are:
	"The Perfect Patch"
		http://userweb.kernel.org/~akpm/stuff/tpp.txt
	"Linux kernel patch submission format"
		http://linux.yyz.us/patch-format.html

  Documentation/stable_api_nonsense.txt
    This file describes the rationale behind the conscious decision to
    not have a stable API within the kernel, including things like:
      - Subsystem shim-layers (for compatibility?)
      - Driver portability between Operating Systems.
      - Mitigating rapid change within the kernel source tree (or
	preventing rapid change)
    This document is crucial for understanding the Linux development
    philosophy and is very important for people moving to Linux from
    development on other Operating Systems.

  Documentation/SecurityBugs
    If you feel you have found a security problem in the Linux kernel,
    please follow the steps in this document to help notify the kernel
    developers, and help solve the issue.

  Documentation/ManagementStyle
    This document describes how Linux kernel maintainers operate and the
    shared ethos behind their methodologies.  This is important reading
    for anyone new to kernel development (or anyone simply curious about
    it), as it resolves a lot of common misconceptions and confusion
    about the unique behavior of kernel maintainers.

  Documentation/stable_kernel_rules.txt
    This file describes the rules on how the stable kernel releases
    happen, and what to do if you want to get a change into one of these
    releases.

  Documentation/kernel-docs.txt
    A list of external documentation that pertains to kernel
    development.  Please consult this list if you do not find what you
    are looking for within the in-kernel documentation.

  Documentation/applying-patches.txt
    A good introduction describing exactly what a patch is and how to
    apply it to the different development branches of the kernel.

The kernel also has a large number of documents that can be
automatically generated from the source code itself.  This includes a
full description of the in-kernel API, and rules on how to handle
locking properly.  The documents will be created in the
Documentation/DocBook/ directory and can be generated as PDF,
Postscript, HTML, and man pages by running:
	make pdfdocs
	make psdocs
	make htmldocs
	make mandocs
respectively from the main kernel source directory.


Becoming A Kernel Developer
---------------------------

If you do not know anything about Linux kernel development, you should
look at the Linux KernelNewbies project:
	http://kernelnewbies.org
It consists of a helpful mailing list where you can ask almost any type
of basic kernel development question (make sure to search the archives
first, before asking something that has already been answered in the
past.)  It also has an IRC channel that you can use to ask questions in
real-time, and a lot of helpful documentation that is useful for
learning about Linux kernel development.

The website has basic information about code organization, subsystems,
and current projects (both in-tree and out-of-tree). It also describes
some basic logistical information, like how to compile a kernel and
apply a patch.

If you do not know where you want to start, but you want to look for
some task to start doing to join into the kernel development community,
go to the Linux Kernel Janitor's project:
	http://kernelnewbies.org/KernelJanitors	
It is a great place to start.  It describes a list of relatively simple
problems that need to be cleaned up and fixed within the Linux kernel
source tree.  Working with the developers in charge of this project, you
will learn the basics of getting your patch into the Linux kernel tree,
and possibly be pointed in the direction of what to go work on next, if
you do not already have an idea.

If you already have a chunk of code that you want to put into the kernel
tree, but need some help getting it in the proper form, the
kernel-mentors project was created to help you out with this.  It is a
mailing list, and can be found at:
	http://selenic.com/mailman/listinfo/kernel-mentors

Before making any actual modifications to the Linux kernel code, it is
imperative to understand how the code in question works.  For this
purpose, nothing is better than reading through it directly (most tricky
bits are commented well), perhaps even with the help of specialized
tools.  One such tool that is particularly recommended is the Linux
Cross-Reference project, which is able to present source code in a
self-referential, indexed webpage format. An excellent up-to-date
repository of the kernel code may be found at:
	http://lxr.linux.no/+trees


The development process
-----------------------

Linux kernel development process currently consists of a few different
main kernel "branches" and lots of different subsystem-specific kernel
branches.  These different branches are:
  - main 3.x kernel tree
  - 3.x.y -stable kernel tree
  - 3.x -git kernel patches
  - subsystem specific kernel trees and patches
  - the 3.x -next kernel tree for integration tests

3.x kernel tree
-----------------
3.x kernels are maintained by Linus Torvalds, and can be found on
kernel.org in the pub/linux/kernel/v3.x/ directory.  Its development
process is as follows:
  - As soon as a new kernel is released a two weeks window is open,
    during this period of time maintainers can submit big diffs to
    Linus, usually the patches that have already been included in the
    -next kernel for a few weeks.  The preferred way to submit big changes
    is using git (the kernel's source management tool, more information
    can be found at http://git-scm.com/) but plain patches are also just
    fine.
  - After two weeks a -rc1 kernel is released it is now possible to push
    only patches that do not include new features that could affect the
    stability of the whole kernel.  Please note that a whole new driver
    (or filesystem) might be accepted after -rc1 because there is no
    risk of causing regressions with such a change as long as the change
    is self-contained and does not affect areas outside of the code that
    is being added.  git can be used to send patches to Linus after -rc1
    is released, but the patches need to also be sent to a public
    mailing list for review.
  - A new -rc is released whenever Linus deems the current git tree to
    be in a reasonably sane state adequate for testing.  The goal is to
    release a new -rc kernel every week.
  - Process continues until the kernel is considered "ready", the
    process should last around 6 weeks.
  - Known regressions in each release are periodically posted to the 
    linux-kernel mailing list.  The goal is to reduce the length of 
    that list to zero before declaring the kernel to be "ready," but, in
    the real world, a small number of regressions often remain at 
    release time.

It is worth mentioning what Andrew Morton wrote on the linux-kernel
mailing list about kernel releases:
	"Nobody knows when a kernel will be released, because it's
	released according to perceived bug status, not according to a
	preconceived timeline."

3.x.y -stable kernel tree
---------------------------
Kernels with 3-part versions are -stable kernels. They contain
relatively small and critical fixes for security problems or significant
regressions discovered in a given 3.x kernel.

This is the recommended branch for users who want the most recent stable
kernel and are not interested in helping test development/experimental
versions.

If no 3.x.y kernel is available, then the highest numbered 3.x
kernel is the current stable kernel.

<<<<<<< HEAD
3.x.y are maintained by the "stable" team <stable@vger.kernel.org>, and
=======
2.6.x.y are maintained by the "stable" team <stable@vger.kernel.org>, and
>>>>>>> 1811650b
are released as needs dictate.  The normal release period is approximately
two weeks, but it can be longer if there are no pressing problems.  A
security-related problem, instead, can cause a release to happen almost
instantly.

The file Documentation/stable_kernel_rules.txt in the kernel tree
documents what kinds of changes are acceptable for the -stable tree, and
how the release process works.

3.x -git patches
------------------
These are daily snapshots of Linus' kernel tree which are managed in a
git repository (hence the name.) These patches are usually released
daily and represent the current state of Linus' tree.  They are more
experimental than -rc kernels since they are generated automatically
without even a cursory glance to see if they are sane.

Subsystem Specific kernel trees and patches
-------------------------------------------
The maintainers of the various kernel subsystems --- and also many
kernel subsystem developers --- expose their current state of
development in source repositories.  That way, others can see what is
happening in the different areas of the kernel.  In areas where
development is rapid, a developer may be asked to base his submissions
onto such a subsystem kernel tree so that conflicts between the
submission and other already ongoing work are avoided.

Most of these repositories are git trees, but there are also other SCMs
in use, or patch queues being published as quilt series.  Addresses of
these subsystem repositories are listed in the MAINTAINERS file.  Many
of them can be browsed at http://git.kernel.org/.

Before a proposed patch is committed to such a subsystem tree, it is
subject to review which primarily happens on mailing lists (see the
respective section below).  For several kernel subsystems, this review
process is tracked with the tool patchwork.  Patchwork offers a web
interface which shows patch postings, any comments on a patch or
revisions to it, and maintainers can mark patches as under review,
accepted, or rejected.  Most of these patchwork sites are listed at
http://patchwork.kernel.org/.

3.x -next kernel tree for integration tests
---------------------------------------------
Before updates from subsystem trees are merged into the mainline 3.x
tree, they need to be integration-tested.  For this purpose, a special
testing repository exists into which virtually all subsystem trees are
pulled on an almost daily basis:
	http://git.kernel.org/?p=linux/kernel/git/next/linux-next.git
	http://linux.f-seidel.de/linux-next/pmwiki/

This way, the -next kernel gives a summary outlook onto what will be
expected to go into the mainline kernel at the next merge period.
Adventurous testers are very welcome to runtime-test the -next kernel.


Bug Reporting
-------------

bugzilla.kernel.org is where the Linux kernel developers track kernel
bugs.  Users are encouraged to report all bugs that they find in this
tool.  For details on how to use the kernel bugzilla, please see:
	http://bugzilla.kernel.org/page.cgi?id=faq.html

The file REPORTING-BUGS in the main kernel source directory has a good
template for how to report a possible kernel bug, and details what kind
of information is needed by the kernel developers to help track down the
problem.


Managing bug reports
--------------------

One of the best ways to put into practice your hacking skills is by fixing
bugs reported by other people. Not only you will help to make the kernel
more stable, you'll learn to fix real world problems and you will improve
your skills, and other developers will be aware of your presence. Fixing
bugs is one of the best ways to get merits among other developers, because
not many people like wasting time fixing other people's bugs.

To work in the already reported bug reports, go to http://bugzilla.kernel.org.
If you want to be advised of the future bug reports, you can subscribe to the
bugme-new mailing list (only new bug reports are mailed here) or to the
bugme-janitor mailing list (every change in the bugzilla is mailed here)

	http://lists.linux-foundation.org/mailman/listinfo/bugme-new
	http://lists.linux-foundation.org/mailman/listinfo/bugme-janitors



Mailing lists
-------------

As some of the above documents describe, the majority of the core kernel
developers participate on the Linux Kernel Mailing list.  Details on how
to subscribe and unsubscribe from the list can be found at:
	http://vger.kernel.org/vger-lists.html#linux-kernel
There are archives of the mailing list on the web in many different
places.  Use a search engine to find these archives.  For example:
	http://dir.gmane.org/gmane.linux.kernel
It is highly recommended that you search the archives about the topic
you want to bring up, before you post it to the list. A lot of things
already discussed in detail are only recorded at the mailing list
archives.

Most of the individual kernel subsystems also have their own separate
mailing list where they do their development efforts.  See the
MAINTAINERS file for a list of what these lists are for the different
groups.

Many of the lists are hosted on kernel.org. Information on them can be
found at:
	http://vger.kernel.org/vger-lists.html

Please remember to follow good behavioral habits when using the lists.
Though a bit cheesy, the following URL has some simple guidelines for
interacting with the list (or any list):
	http://www.albion.com/netiquette/

If multiple people respond to your mail, the CC: list of recipients may
get pretty large. Don't remove anybody from the CC: list without a good
reason, or don't reply only to the list address. Get used to receiving the
mail twice, one from the sender and the one from the list, and don't try
to tune that by adding fancy mail-headers, people will not like it.

Remember to keep the context and the attribution of your replies intact,
keep the "John Kernelhacker wrote ...:" lines at the top of your reply, and
add your statements between the individual quoted sections instead of
writing at the top of the mail.

If you add patches to your mail, make sure they are plain readable text
as stated in Documentation/SubmittingPatches. Kernel developers don't
want to deal with attachments or compressed patches; they may want
to comment on individual lines of your patch, which works only that way.
Make sure you use a mail program that does not mangle spaces and tab
characters. A good first test is to send the mail to yourself and try
to apply your own patch by yourself. If that doesn't work, get your
mail program fixed or change it until it works.

Above all, please remember to show respect to other subscribers.


Working with the community
--------------------------

The goal of the kernel community is to provide the best possible kernel
there is.  When you submit a patch for acceptance, it will be reviewed
on its technical merits and those alone.  So, what should you be
expecting?
  - criticism
  - comments
  - requests for change
  - requests for justification
  - silence

Remember, this is part of getting your patch into the kernel.  You have
to be able to take criticism and comments about your patches, evaluate
them at a technical level and either rework your patches or provide
clear and concise reasoning as to why those changes should not be made.
If there are no responses to your posting, wait a few days and try
again, sometimes things get lost in the huge volume.

What should you not do?
  - expect your patch to be accepted without question
  - become defensive
  - ignore comments
  - resubmit the patch without making any of the requested changes

In a community that is looking for the best technical solution possible,
there will always be differing opinions on how beneficial a patch is.
You have to be cooperative, and willing to adapt your idea to fit within
the kernel.  Or at least be willing to prove your idea is worth it.
Remember, being wrong is acceptable as long as you are willing to work
toward a solution that is right.

It is normal that the answers to your first patch might simply be a list
of a dozen things you should correct.  This does _not_ imply that your
patch will not be accepted, and it is _not_ meant against you
personally.  Simply correct all issues raised against your patch and
resend it.


Differences between the kernel community and corporate structures
-----------------------------------------------------------------

The kernel community works differently than most traditional corporate
development environments.  Here are a list of things that you can try to
do to try to avoid problems:
  Good things to say regarding your proposed changes:
    - "This solves multiple problems."
    - "This deletes 2000 lines of code."
    - "Here is a patch that explains what I am trying to describe."
    - "I tested it on 5 different architectures..."
    - "Here is a series of small patches that..."
    - "This increases performance on typical machines..."

  Bad things you should avoid saying:
    - "We did it this way in AIX/ptx/Solaris, so therefore it must be
      good..."
    - "I've being doing this for 20 years, so..."
    - "This is required for my company to make money"
    - "This is for our Enterprise product line."
    - "Here is my 1000 page design document that describes my idea"
    - "I've been working on this for 6 months..."
    - "Here's a 5000 line patch that..."
    - "I rewrote all of the current mess, and here it is..."
    - "I have a deadline, and this patch needs to be applied now."

Another way the kernel community is different than most traditional
software engineering work environments is the faceless nature of
interaction.  One benefit of using email and irc as the primary forms of
communication is the lack of discrimination based on gender or race.
The Linux kernel work environment is accepting of women and minorities
because all you are is an email address.  The international aspect also
helps to level the playing field because you can't guess gender based on
a person's name. A man may be named Andrea and a woman may be named Pat.
Most women who have worked in the Linux kernel and have expressed an
opinion have had positive experiences.

The language barrier can cause problems for some people who are not
comfortable with English.  A good grasp of the language can be needed in
order to get ideas across properly on mailing lists, so it is
recommended that you check your emails to make sure they make sense in
English before sending them.


Break up your changes
---------------------

The Linux kernel community does not gladly accept large chunks of code
dropped on it all at once.  The changes need to be properly introduced,
discussed, and broken up into tiny, individual portions.  This is almost
the exact opposite of what companies are used to doing.  Your proposal
should also be introduced very early in the development process, so that
you can receive feedback on what you are doing.  It also lets the
community feel that you are working with them, and not simply using them
as a dumping ground for your feature.  However, don't send 50 emails at
one time to a mailing list, your patch series should be smaller than
that almost all of the time.

The reasons for breaking things up are the following:

1) Small patches increase the likelihood that your patches will be
   applied, since they don't take much time or effort to verify for
   correctness.  A 5 line patch can be applied by a maintainer with
   barely a second glance. However, a 500 line patch may take hours to
   review for correctness (the time it takes is exponentially
   proportional to the size of the patch, or something).

   Small patches also make it very easy to debug when something goes
   wrong.  It's much easier to back out patches one by one than it is
   to dissect a very large patch after it's been applied (and broken
   something).

2) It's important not only to send small patches, but also to rewrite
   and simplify (or simply re-order) patches before submitting them.

Here is an analogy from kernel developer Al Viro:
	"Think of a teacher grading homework from a math student.  The
	teacher does not want to see the student's trials and errors
	before they came up with the solution. They want to see the
	cleanest, most elegant answer.  A good student knows this, and
	would never submit her intermediate work before the final
	solution."

	The same is true of kernel development. The maintainers and
	reviewers do not want to see the thought process behind the
	solution to the problem one is solving. They want to see a
	simple and elegant solution."

It may be challenging to keep the balance between presenting an elegant
solution and working together with the community and discussing your
unfinished work. Therefore it is good to get early in the process to
get feedback to improve your work, but also keep your changes in small
chunks that they may get already accepted, even when your whole task is
not ready for inclusion now.

Also realize that it is not acceptable to send patches for inclusion
that are unfinished and will be "fixed up later."


Justify your change
-------------------

Along with breaking up your patches, it is very important for you to let
the Linux community know why they should add this change.  New features
must be justified as being needed and useful.


Document your change
--------------------

When sending in your patches, pay special attention to what you say in
the text in your email.  This information will become the ChangeLog
information for the patch, and will be preserved for everyone to see for
all time.  It should describe the patch completely, containing:
  - why the change is necessary
  - the overall design approach in the patch
  - implementation details
  - testing results

For more details on what this should all look like, please see the
ChangeLog section of the document:
  "The Perfect Patch"
      http://userweb.kernel.org/~akpm/stuff/tpp.txt




All of these things are sometimes very hard to do. It can take years to
perfect these practices (if at all). It's a continuous process of
improvement that requires a lot of patience and determination. But
don't give up, it's possible. Many have done it before, and each had to
start exactly where you are now.




----------
Thanks to Paolo Ciarrocchi who allowed the "Development Process"
(http://lwn.net/Articles/94386/) section
to be based on text he had written, and to Randy Dunlap and Gerrit
Huizenga for some of the list of things you should and should not say.
Also thanks to Pat Mochel, Hanna Linder, Randy Dunlap, Kay Sievers,
Vojtech Pavlik, Jan Kara, Josh Boyer, Kees Cook, Andrew Morton, Andi
Kleen, Vadim Lobanov, Jesper Juhl, Adrian Bunk, Keri Harris, Frans Pop,
David A. Wheeler, Junio Hamano, Michael Kerrisk, and Alex Shepard for
their review, comments, and contributions.  Without their help, this
document would not have been possible.



Maintainer: Greg Kroah-Hartman <greg@kroah.com><|MERGE_RESOLUTION|>--- conflicted
+++ resolved
@@ -10,7 +10,6 @@
 If anything in this document becomes out of date, please send in patches
 to the maintainer of this file, who is listed at the bottom of the
 document.
-
 
 Introduction
 ------------
@@ -52,7 +51,6 @@
 documented; do not expect people to adapt to you or your company's way
 of doing things.
 
-
 Legal Issues
 ------------
 
@@ -65,7 +63,6 @@
 
 For common questions and answers about the GPL, please see:
 	http://www.gnu.org/licenses/gpl-faq.html
-
 
 Documentation
 ------------
@@ -187,7 +184,7 @@
 If you do not know where you want to start, but you want to look for
 some task to start doing to join into the kernel development community,
 go to the Linux Kernel Janitor's project:
-	http://kernelnewbies.org/KernelJanitors	
+	http://kernelnewbies.org/KernelJanitors
 It is a great place to start.  It describes a list of relatively simple
 problems that need to be cleaned up and fixed within the Linux kernel
 source tree.  Working with the developers in charge of this project, you
@@ -250,10 +247,10 @@
     release a new -rc kernel every week.
   - Process continues until the kernel is considered "ready", the
     process should last around 6 weeks.
-  - Known regressions in each release are periodically posted to the 
-    linux-kernel mailing list.  The goal is to reduce the length of 
+  - Known regressions in each release are periodically posted to the
+    linux-kernel mailing list.  The goal is to reduce the length of
     that list to zero before declaring the kernel to be "ready," but, in
-    the real world, a small number of regressions often remain at 
+    the real world, a small number of regressions often remain at
     release time.
 
 It is worth mentioning what Andrew Morton wrote on the linux-kernel
@@ -275,11 +272,7 @@
 If no 3.x.y kernel is available, then the highest numbered 3.x
 kernel is the current stable kernel.
 
-<<<<<<< HEAD
 3.x.y are maintained by the "stable" team <stable@vger.kernel.org>, and
-=======
-2.6.x.y are maintained by the "stable" team <stable@vger.kernel.org>, and
->>>>>>> 1811650b
 are released as needs dictate.  The normal release period is approximately
 two weeks, but it can be longer if there are no pressing problems.  A
 security-related problem, instead, can cause a release to happen almost
